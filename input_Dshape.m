%% input file for D-shaped tokamak beta=3%

%% solver

% symm = true for stellarator symmetry
% squr = true for square system

symm = true;
squr = false;

% M = maximum poloidal Fourier mode
% N = maximum toroidal Fourier mode
% max radial resolution = rho^{2M}
% resolutions are given as an vector for continuation method

<<<<<<< HEAD
M = 6:20;
=======
M = 6:12;
>>>>>>> ea3d84dc
N = zeros(size(M));

% options = fsolve algorithm options

options = optimoptions('fsolve','Display','iter-detailed',...
    'Algorithm','levenberg-marquardt','SpecifyObjectiveGradient',false,...
    'MaxFunctionEvaluations',1e8,'MaxIterations',1e4,...
    'FunctionTolerance',1e-6,'StepTolerance',1e-4);

%% boundary

% the plasma boundary is defined by a Fourier series of the form:
% R = R_{mn}*sin(|m|*theta)*sin(|n|*NFP*phi)  for m < 0,  n < 0
%   + R_{mn}*sin(|m|*theta)*cos(|n|*NFP*phi)  for m < 0,  n >= 0
%   + R_{mn}*cos(|m|*theta)*sin(|n|*NFP*phi)  for m >= 0, n < 0
%   + R_{mn}*cos(|m|*theta)*cos(|n|*NFP*phi)  for m >= 0, n >= 0
% same for Z

% (R,phi,Z) is a right-handed coordinate system
% theta is measured clockwise from the inboard midplane

% boundary Fourier components are given in a matrix:
% rows range from -M to +M, columns range from -N to +N
% bndryR(m+M+1,n+N+1) = R_{mn}
% bndryZ(m+M+1,n+N+1) = Z_{mn}

% resolution for boundary can be less than total resolution (M,N)

bndryR = [0.000; 0.00; 3.51; -1.00; 0.106];
bndryZ = [0.160; 1.47; 0.00;  0.00; 0.000];
[lm,ln] = size(bndryR);
bndryR = bndryR(:);
bndryZ = bndryZ(:);

% NFP = number of field periods

NFP = 1;

%% profiles

% Pres = coefficients of pressure profile
% Iota = coefficients of rotational transform profile

% coefficients correspond to the purely radial (m=0) Zernike polynomials
% the basis functions are: 1, 2*rho^2-1, 6*rho^4-6*rho^2+1, ...

p0 = 1.65e3;
Pres = p0*[1/3; -1/2; 1/6];
Iota = [1-0.67/2; -0.67/2];

% Psi = toroidal magnetic flux at plasma boundary (Wb)

Psi = 1;<|MERGE_RESOLUTION|>--- conflicted
+++ resolved
@@ -13,11 +13,7 @@
 % max radial resolution = rho^{2M}
 % resolutions are given as an vector for continuation method
 
-<<<<<<< HEAD
-M = 6:20;
-=======
 M = 6:12;
->>>>>>> ea3d84dc
 N = zeros(size(M));
 
 % options = fsolve algorithm options
