from matplotlib import rcParams, cycler
import matplotlib
import numpy as np
import re
import numbers
from termcolor import colored
import warnings
from scipy.constants import mu_0
from scipy.interpolate import Rbf
from scipy.integrate import solve_ivp

from desc.grid import Grid, LinearGrid
from desc.basis import zernike_radial_poly, fourier, DoubleFourierSeries
from desc.transform import Transform
from desc.compute import data_index

__all__ = [
    "plot_1d",
    "plot_2d",
    "plot_3d",
    "plot_surfaces",
    "plot_section",
    "plot_comparison",
    "plot_current",
    "plot_boozer_modes",
    "plot_boozer_surface",
    "plot_grid",
    "plot_basis",
]

colorblind_colors = [
    (0.0000, 0.4500, 0.7000),  # blue
    (0.8359, 0.3682, 0.0000),  # vermillion
    (0.0000, 0.6000, 0.5000),  # bluish green
    (0.9500, 0.9000, 0.2500),  # yellow
    (0.3500, 0.7000, 0.9000),  # sky blue
    (0.8000, 0.6000, 0.7000),  # reddish purple
    (0.9000, 0.6000, 0.0000),  # orange
]
sequential_colors = [
    "#c80016",  # red
    "#dc5b0e",  # burnt orange
    "#f0b528",  # light orange
    "#dce953",  # yellow
    "#7acf7c",  # green
    "#1fb7c9",  # teal
    "#2192e3",  # medium blue
    "#4f66d4",  # blue-violet
    "#7436a5",  # purple
]
dashes = [
    (1.0, 0.0, 0.0, 0.0, 0.0, 0.0),  # solid
    (3.7, 1.6, 0.0, 0.0, 0.0, 0.0),  # dashed
    (1.0, 1.6, 0.0, 0.0, 0.0, 0.0),  # dotted
    (6.4, 1.6, 1.0, 1.6, 0.0, 0.0),  # dot dash
    (3.0, 1.6, 1.0, 1.6, 1.0, 1.6),  # dot dot dash
    (6.0, 4.0, 0.0, 0.0, 0.0, 0.0),  # long dash
    (1.0, 1.6, 3.0, 1.6, 3.0, 1.6),  # dash dash dot
]
matplotlib.rcdefaults()
rcParams["font.family"] = "DejaVu Serif"
rcParams["mathtext.fontset"] = "cm"
rcParams["font.size"] = 10
rcParams["figure.facecolor"] = (1, 1, 1, 1)
rcParams["figure.figsize"] = (6, 4)
rcParams["figure.dpi"] = 141
rcParams["figure.autolayout"] = True
rcParams["axes.spines.top"] = False
rcParams["axes.spines.right"] = False
rcParams["axes.labelsize"] = "small"
rcParams["axes.titlesize"] = "medium"
rcParams["lines.linewidth"] = 1
rcParams["lines.solid_capstyle"] = "round"
rcParams["lines.dash_capstyle"] = "round"
rcParams["lines.dash_joinstyle"] = "round"
rcParams["xtick.labelsize"] = "x-small"
rcParams["ytick.labelsize"] = "x-small"
color_cycle = cycler(color=colorblind_colors)
dash_cycle = cycler(dashes=dashes)
rcParams["axes.prop_cycle"] = color_cycle

import matplotlib.pyplot as plt
from mpl_toolkits.axes_grid1 import make_axes_locatable
from mpl_toolkits.mplot3d import Axes3D


_axis_labels_rtz = [r"$\rho$", r"$\theta$", r"$\zeta$"]
_axis_labels_RPZ = [r"$R ~(\mathrm{m})$", r"$\phi$", r"$Z ~(\mathrm{m})$"]
_axis_labels_XYZ = [r"$X ~(\mathrm{m})$", r"$Y ~(\mathrm{m})$", r"$Z ~(\mathrm{m})$"]


def _format_ax(ax, is3d=False, rows=1, cols=1, figsize=None, equal=False):
    """Check type of ax argument. If ax is not a matplotlib AxesSubplot, initalize one.

    Parameters
    ----------
    ax : None or matplotlib AxesSubplot instance
        Axis to plot to.
    is3d: bool
        Whether the plot is three-dimensional.
    rows : int, optional
        Number of rows of subplots to create.
    cols : int, optional
        Number of columns of subplots to create.
    figsize : tuple of 2 floats
        Figure size (width, height) in inches. Default is (6, 6).
    equal : bool
        Whether axes should have equal scales for x and y.
<<<<<<< HEAD

=======
>>>>>>> cba574f4
    Returns
    -------
    fig : matplotlib.figure.Figure
        Figure being plotted to.
    ax : matplotlib.axes.Axes or ndarray of Axes
        Axes being plotted to.

    """
    if figsize is None:
        figsize = (6, 6)
    if ax is None:
        if is3d:
            fig = plt.figure(figsize=figsize)
            ax = np.array(
                [
                    fig.add_subplot(rows, cols, int(r * cols + c + 1), projection="3d")
                    for r in range(rows)
                    for c in range(cols)
                ]
            ).reshape((rows, cols))
            if ax.size == 1:
                ax = ax.flatten()[0]
            return fig, ax
        else:
            fig, ax = plt.subplots(
                rows,
                cols,
                figsize=figsize,
                squeeze=False,
                sharex=True,
                sharey=True,
                subplot_kw=dict(aspect="equal") if equal else None,
            )
            if ax.size == 1:
                ax = ax.flatten()[0]
            return fig, ax

    elif isinstance(ax, matplotlib.axes.Axes):
        return plt.gcf(), ax
    else:
        ax = np.atleast_1d(ax)
        if isinstance(ax.flatten()[0], matplotlib.axes.Axes):
            return plt.gcf(), ax
        else:
            raise TypeError(
                colored(
                    "ax agument must be None or an axis instance or array of axes",
                    "red",
                )
            )


def _get_grid(**kwargs):
    """Get grid for plotting.

    Parameters
    ----------
    kwargs
<<<<<<< HEAD
        Any arguments taken by LinearGrid.

    Returns
    -------
    LinearGrid
        Grid of coordinates to evaluate at.
=======
         Any arguments taken by LinearGrid.

    Returns
    -------
    grid : LinearGrid
         Grid of coordinates to evaluate at.
>>>>>>> cba574f4

    """
    grid_args = {
        "L": 1,
        "M": 1,
        "N": 1,
        "NFP": 1,
        "sym": False,
        "axis": True,
        "endpoint": True,
        "rho": None,
        "theta": None,
        "zeta": None,
    }
    for key in kwargs.keys():
        if key in grid_args.keys():
            grid_args[key] = kwargs[key]
    grid = LinearGrid(**grid_args)

    return grid


def _get_plot_axes(grid):
    """Find which axes are being plotted.

    Parameters
    ----------
    grid : Grid
<<<<<<< HEAD
        Grid of coordinates to evaluate at.
=======
         Grid of coordinates to evaluate at.

>>>>>>> cba574f4
    Returns
    -------
    axes : tuple of int
        Which axes of the grid are being plotted.

    """
    plot_axes = [0, 1, 2]
    if np.unique(grid.nodes[:, 0]).size == 1:
        plot_axes.remove(0)
    if np.unique(grid.nodes[:, 1]).size == 1:
        plot_axes.remove(1)
    if np.unique(grid.nodes[:, 2]).size == 1:
        plot_axes.remove(2)

    return tuple(plot_axes)


def _compute(eq, name, grid, component=None):
    """Compute quantity specified by name on grid for Equilibrium eq.

    Parameters
    ----------
    eq : Equilibrium
        Object from which to plot.
    name : str
        Name of variable to plot.
    grid : Grid
        Grid of coordinates to evaluate at.
    component : str, optional
        For vector variables, which element to plot. Default is the norm of the vector.

    Returns
    -------
    data : float array of shape (M, L, N)
        Computed quantity.

    """
    if name not in data_index:
        raise ValueError("Unrecognized value '{}'.".format(name))
    assert component in [
        None,
        "R",
        "phi",
        "Z",
    ], f"component must be one of [None, 'R', 'phi', 'Z'], got {component}"

    components = {
        "R": 0,
        "phi": 1,
        "Z": 2,
    }

    label = data_index[name]["label"]

    data = eq.compute(name, grid)[name]
    if data_index[name]["dim"] != 1:
        if component is None:
            data = np.linalg.norm(data, axis=-1)
            label = "|" + label + "|"
        else:
            data = data[:, components[component]]
            label = "(" + label + ")_"
            if component in ["R", "Z"]:
                label += component
            else:
                label += r"\phi"
    label = r"$" + label + "~(" + data_index[name]["units"] + ")$"

    return data.reshape((grid.M, grid.L, grid.N), order="F"), label


def plot_coefficients(eq, L=True, M=True, N=True, ax=None):
    """Plot spectral coefficient magnitudes vs spectral mode number.

    Parameters
    ----------
    eq : Equilibrium
        Object from which to plot.
    L : bool
        Wheter to include radial mode numbers in the x-axis or not.
    M : bool
        Wheter to include poloidal mode numbers in the x-axis or not.
    N : bool
        Wheter to include toroidal mode numbers in the x-axis or not.
    ax : matplotlib AxesSubplot, optional
        Axis to plot on.

    Returns
    -------
    fig : matplotlib.figure.Figure
        Figure being plotted to.
    ax : matplotlib.axes.Axes or ndarray of Axes
        Axes being plotted to.

    """
    lmn = np.array([], dtype=int)
    xlabel = ""
    if L:
        lmn = np.append(lmn, np.array([0]))
        xlabel += "l"
        if M or N:
            xlabel += " + "
    if M:
        lmn = np.append(lmn, np.array([1]))
        xlabel += "|m|"
        if N:
            xlabel += " + "
    if N:
        lmn = np.append(lmn, np.array([2]))
        xlabel += "|n|"

    fig, ax = _format_ax(ax, rows=1, cols=3)

    ax[0, 0].semilogy(
        np.sum(np.abs(eq.R_basis.modes[:, lmn]), axis=1), np.abs(eq.R_lmn), "bo"
    )
    ax[0, 1].semilogy(
        np.sum(np.abs(eq.Z_basis.modes[:, lmn]), axis=1), np.abs(eq.Z_lmn), "bo"
    )
    ax[0, 2].semilogy(
        np.sum(np.abs(eq.L_basis.modes[:, lmn]), axis=1), np.abs(eq.L_lmn), "bo"
    )

    ax[0, 0].set_xlabel(xlabel)
    ax[0, 1].set_xlabel(xlabel)
    ax[0, 2].set_xlabel(xlabel)

    ax[0, 0].set_title("$|R_{lmn}|$")
    ax[0, 1].set_title("$|Z_{lmn}|$")
    ax[0, 2].set_title("$|\\lambda_{lmn}|$")

    fig.set_tight_layout(True)
    return fig, ax


def plot_1d(eq, name, grid=None, log=False, ax=None, **kwargs):
    """Plot 1D profiles.

    Parameters
    ----------
    eq : Equilibrium
        Object from which to plot.
    name : str
        Name of variable to plot.
    grid : Grid, optional
        Grid of coordinates to plot at.
    log : bool, optional
        Whether to use a log scale.
    ax : matplotlib AxesSubplot, optional
        Axis to plot on.

    Returns
    -------
    fig : matplotlib.figure.Figure
        Figure being plotted to.
    ax : matplotlib.axes.Axes or ndarray of Axes
        Axes being plotted to.

    """
    if grid is None:
        grid_kwargs = {"L": 100, "NFP": eq.NFP}
        grid = _get_grid(**grid_kwargs)
    plot_axes = _get_plot_axes(grid)
    if len(plot_axes) != 1:
        return ValueError(colored("Grid must be 1D", "red"))

    data, label = _compute(eq, name, grid, kwargs.get("component", None))
    fig, ax = _format_ax(ax, figsize=kwargs.get("figsize", (4, 4)))

    # reshape data to 1D
    data = data.flatten()

    if log:
        ax.semilogy(grid.nodes[:, plot_axes[0]], data, label=kwargs.get("label", None))
        data = np.abs(data)  # ensure its positive for log plot
    else:
        ax.plot(grid.nodes[:, plot_axes[0]], data, label=kwargs.get("label", None))

    ax.set_xlabel(_axis_labels_rtz[plot_axes[0]])
    ax.set_ylabel(label)
    fig.set_tight_layout(True)
    return fig, ax


def plot_2d(eq, name, grid=None, log=False, norm_F=False, ax=None, **kwargs):
    """Plot 2D cross-sections.

    Parameters
    ----------
    eq : Equilibrium
        Object from which to plot.
    name : str
        Name of variable to plot.
    grid : Grid, optional
        Grid of coordinates to plot at.
    log : bool, optional
        Whether to use a log scale.
    norm_F : bool, optional
        Whether to normalize a plot of force error to be unitless.
        Vacuum equilibria are normalized by the gradient of magnetic pressure,
        while finite beta equilibria are normalized by the pressure gradient.
    ax : matplotlib AxesSubplot, optional
        Axis to plot on.

    Returns
    -------
    fig : matplotlib.figure.Figure
        Figure being plotted to.
    ax : matplotlib.axes.Axes or ndarray of Axes
        Axes being plotted to.

    """
    if grid is None:
        grid_kwargs = {"M": 33, "N": 33, "NFP": eq.NFP, "axis": False}
        grid = _get_grid(**grid_kwargs)
    plot_axes = _get_plot_axes(grid)
    if len(plot_axes) != 2:
        return ValueError(colored("Grid must be 2D", "red"))

    data, label = _compute(eq, name, grid, kwargs.get("component", None))
    fig, ax = _format_ax(ax, figsize=kwargs.get("figsize", (4, 4)))
    divider = make_axes_locatable(ax)

    if norm_F:
        if name != "|F|":
            return ValueError(colored("Can only normalize |F|.", "red"))
        else:
            if (
                np.max(abs(eq.p_l)) <= np.finfo(eq.p_l.dtype).eps
            ):  # normalize vacuum force by B pressure gradient
                norm_name = "|grad(|B|^2)|"
            else:  # normalize force balance with pressure by gradient of pressure
                norm_name = "|grad(p)|"
            norm_data, _ = _compute(eq, norm_name, grid)
            data = data / np.nanmean(np.abs(norm_data))  # normalize

    # reshape data to 2D
    if 0 in plot_axes:
        if 1 in plot_axes:  # rho & theta
            data = data[:, :, 0]
        else:  # rho & zeta
            data = data[0, :, :]
    else:  # theta & zeta
        data = data[:, 0, :]

    contourf_kwargs = {}
    if log:
        data = np.abs(data)  # ensure its positive for log plot
        contourf_kwargs["norm"] = matplotlib.colors.LogNorm()
        if norm_F:
            contourf_kwargs["levels"] = kwargs.get("levels", np.logspace(-6, 0, 7))
        else:
            logmin = max(np.floor(np.nanmin(np.log10(data))).astype(int), -16)
            logmax = np.ceil(np.nanmax(np.log10(data))).astype(int)
            contourf_kwargs["levels"] = kwargs.get(
                "levels", np.logspace(logmin, logmax, logmax - logmin + 1)
            )
    else:
        contourf_kwargs["norm"] = matplotlib.colors.Normalize()
        contourf_kwargs["levels"] = kwargs.get(
            "levels", np.linspace(np.nanmin(data), np.nanmax(data), 100)
        )
    contourf_kwargs["cmap"] = kwargs.get("cmap", "jet")
    contourf_kwargs["extend"] = "both"

    cax_kwargs = {"size": "5%", "pad": 0.05}

    xx = (
        grid.nodes[:, plot_axes[1]]
        .reshape((grid.M, grid.L, grid.N), order="F")
        .squeeze()
    )
    yy = (
        grid.nodes[:, plot_axes[0]]
        .reshape((grid.M, grid.L, grid.N), order="F")
        .squeeze()
    )

    im = ax.contourf(xx, yy, data, **contourf_kwargs)
    cax = divider.append_axes("right", **cax_kwargs)
    cbar = fig.colorbar(im, cax=cax)
    cbar.update_ticks()

    ax.set_xlabel(_axis_labels_rtz[plot_axes[1]])
    ax.set_ylabel(_axis_labels_rtz[plot_axes[0]])
    ax.set_title(label)
    if norm_F:
        ax.set_title(
            "%s / %s"
            % (
                "$" + data_index[name]["label"] + "$",
                "$" + data_index[norm_name]["label"] + "$",
            )
        )
    fig.set_tight_layout(True)
    return fig, ax


def plot_3d(eq, name, grid=None, log=False, all_field_periods=True, ax=None, **kwargs):
    """Plot 3D surfaces.

    Parameters
    ----------
    eq : Equilibrium
        Object from which to plot.
    name : str
        Name of variable to plot.
    grid : Grid, optional
        Grid of coordinates to plot at.
    log : bool, optional
        Whether to use a log scale.
    all_field_periods : bool, optional
        Whether to plot full torus or one field period. Ignored if grid is specified.
    ax : matplotlib AxesSubplot, optional
        Axis to plot on.

    Returns
    -------
    fig : matplotlib.figure.Figure
        Figure being plotted to.
    ax : matplotlib.axes.Axes or ndarray of Axes
        Axes being plotted to.

    """
    nfp = 1 if all_field_periods else eq.NFP
    if grid is None:
        grid_kwargs = {"M": 33, "N": int(33 * eq.NFP), "NFP": nfp}
        grid = _get_grid(**grid_kwargs)
    plot_axes = _get_plot_axes(grid)
    if len(plot_axes) != 2:
        return ValueError(colored("Grid must be 2D", "red"))

    data, label = _compute(eq, name, grid, kwargs.get("component", None))
    fig, ax = _format_ax(ax, is3d=True, figsize=kwargs.get("figsize", None))
    with warnings.catch_warnings():
        warnings.simplefilter("ignore")
        coords = eq.compute("X", grid)
    X = coords["X"].reshape((grid.M, grid.L, grid.N), order="F")
    Y = coords["Y"].reshape((grid.M, grid.L, grid.N), order="F")
    Z = coords["Z"].reshape((grid.M, grid.L, grid.N), order="F")

    if 0 in plot_axes:
        if 1 in plot_axes:  # rho & theta
            data = data[:, :, 0]
            X = X[:, :, 0]
            Y = Y[:, :, 0]
            Z = Z[:, :, 0]
        else:  # rho & zeta
            data = data[0, :, :].T
            X = X[0, :, :].T
            Y = Y[0, :, :].T
            Z = Z[0, :, :].T
    else:  # theta & zeta
        data = data[:, 0, :].T
        X = X[:, 0, :].T
        Y = Y[:, 0, :].T
        Z = Z[:, 0, :].T

    if log:
        data = np.abs(data)  # ensure its positive for log plot
        minn, maxx = data.min().min(), data.max().max()
        norm = matplotlib.colors.LogNorm(vmin=minn, vmax=maxx)
    else:
        minn, maxx = data.min().min(), data.max().max()
        norm = matplotlib.colors.Normalize(vmin=minn, vmax=maxx)
    m = plt.cm.ScalarMappable(cmap=plt.cm.jet, norm=norm)
    m.set_array([])
    alpha = kwargs.get("alpha", 1)

    ax.plot_surface(
        X,
        Y,
        Z,
        cmap="jet",
        facecolors=plt.cm.jet(norm(data)),
        vmin=minn,
        vmax=maxx,
        rstride=1,
        cstride=1,
        alpha=alpha,
    )
    fig.colorbar(m)

    ax.set_xlabel(_axis_labels_XYZ[0])
    ax.set_ylabel(_axis_labels_XYZ[1])
    ax.set_zlabel(_axis_labels_XYZ[2])
    ax.set_title(label)
    fig.set_tight_layout(True)

    # need this stuff to make all the axes equal, ax.axis('equal') doesnt work for 3d
    x_limits = ax.get_xlim3d()
    y_limits = ax.get_ylim3d()
    z_limits = ax.get_zlim3d()

    x_range = abs(x_limits[1] - x_limits[0])
    x_middle = np.mean(x_limits)
    y_range = abs(y_limits[1] - y_limits[0])
    y_middle = np.mean(y_limits)
    z_range = abs(z_limits[1] - z_limits[0])
    z_middle = np.mean(z_limits)

    # The plot bounding box is a sphere in the sense of the infinity
    # norm, hence I call half the max range the plot radius.
    plot_radius = 0.5 * max([x_range, y_range, z_range])

    ax.set_xlim3d([x_middle - plot_radius, x_middle + plot_radius])
    ax.set_ylim3d([y_middle - plot_radius, y_middle + plot_radius])
    ax.set_zlim3d([z_middle - plot_radius, z_middle + plot_radius])

    return fig, ax


def plot_section(eq, name, grid=None, log=False, norm_F=False, ax=None, **kwargs):
    """Plot Poincare sections.

    Parameters
    ----------
    eq : Equilibrium
        Object from which to plot.
    name : str
        Name of variable to plot.
    grid : Grid, optional
        Grid of coordinates to plot at.
    log : bool, optional
        Whether to use a log scale.
    norm_F : bool, optional
        Whether to normalize a plot of force error to be unitless.
        Vacuum equilibria are normalized by the gradient of magnetic pressure,
        while finite beta equilibria are normalized by the pressure gradient.
    ax : matplotlib AxesSubplot, optional
        Axis to plot on.

    Returns
    -------
    fig : matplotlib.figure.Figure
        Figure being plotted to.
    ax : matplotlib.axes.Axes or ndarray of Axes
        Axes being plotted to.

    """
    if grid is None:
        if eq.N == 0:
            nzeta = int(kwargs.get("nzeta", 1))
        else:
            nzeta = int(kwargs.get("nzeta", 6))
        nfp = eq.NFP
        grid_kwargs = {
            "L": 25,
            "NFP": nfp,
            "axis": False,
            "theta": np.linspace(0, 2 * np.pi, 91, endpoint=True),
            "zeta": np.linspace(0, 2 * np.pi / nfp, nzeta, endpoint=False),
        }
        grid = _get_grid(**grid_kwargs)
        zeta = np.unique(grid.nodes[:, 2])

    else:
        zeta = np.unique(grid.nodes[:, 2])
        nzeta = zeta.size
    rows = np.floor(np.sqrt(nzeta)).astype(int)
    cols = np.ceil(nzeta / rows).astype(int)

    data, label = _compute(eq, name, grid, kwargs.get("component", None))
    if norm_F:
        if name != "|F|":
            return ValueError(colored("Can only normalize |F|.", "red"))
        else:
            if (
                np.max(abs(eq.p_l)) <= np.finfo(eq.p_l.dtype).eps
            ):  # normalize vacuum force by B pressure gradient
                norm_name = "|grad(|B|^2)|"
            else:  # normalize force balance with pressure by gradient of pressure
                norm_name = "|grad(p)|"
            norm_data, _ = _compute(eq, norm_name, grid)
            data = data / np.nanmean(np.abs(norm_data))  # normalize

    figw = 5 * cols
    figh = 5 * rows
    fig, ax = _format_ax(
        ax,
        rows=rows,
        cols=cols,
        figsize=kwargs.get("figsize", (figw, figh)),
        equal=True,
    )
    ax = np.atleast_1d(ax).flatten()

    coords = eq.compute("R", grid)
    R = coords["R"].reshape((grid.M, grid.L, grid.N), order="F")
    Z = coords["Z"].reshape((grid.M, grid.L, grid.N), order="F")

    contourf_kwargs = {}
    if log:
        data = np.abs(data)  # ensure its positive for log plot
        contourf_kwargs["norm"] = matplotlib.colors.LogNorm()
        if norm_F:
            contourf_kwargs["levels"] = kwargs.get("levels", np.logspace(-6, 0, 7))
        else:
            logmin = np.floor(np.nanmin(np.log10(data))).astype(int)
            logmax = np.ceil(np.nanmax(np.log10(data))).astype(int)
            contourf_kwargs["levels"] = kwargs.get(
                "levels", np.logspace(logmin, logmax, logmax - logmin + 1)
            )
    else:
        contourf_kwargs["norm"] = matplotlib.colors.Normalize()
        contourf_kwargs["levels"] = kwargs.get(
            "levels", np.linspace(data.min(), data.max(), 100)
        )
    contourf_kwargs["cmap"] = kwargs.get("cmap", "jet")
    contourf_kwargs["extend"] = "both"

    cax_kwargs = {"size": "5%", "pad": 0.05}

    for i in range(nzeta):
        divider = make_axes_locatable(ax[i])

        cntr = ax[i].contourf(R[:, :, i], Z[:, :, i], data[:, :, i], **contourf_kwargs)
        cax = divider.append_axes("right", **cax_kwargs)
        cbar = fig.colorbar(cntr, cax=cax)
        cbar.update_ticks()

        ax[i].set_xlabel(_axis_labels_RPZ[0])
        ax[i].set_ylabel(_axis_labels_RPZ[2])
        ax[i].tick_params(labelbottom=True, labelleft=True)
        ax[i].set_title(
            "$"
            + data_index[name]["label"]
            + "$ ($"
            + data_index[name]["units"]
            + "$)"
            + ", $\\zeta \\cdot NFP/2\\pi = {:.3f}$".format(
                eq.NFP * zeta[i] / (2 * np.pi)
            )
        )
        if norm_F:
            ax[i].set_title(
                "%s / %s, %s"
                % (
                    "$" + data_index[name]["label"] + "$",
                    "$" + data_index[norm_name]["label"] + "$",
                    "$\\zeta \\cdot NFP/2\\pi = {:.3f}$".format(
                        eq.NFP * zeta[i] / (2 * np.pi)
                    ),
                )
            )
    fig.set_tight_layout(True)
    return fig, ax


def plot_surfaces(eq, rho=8, theta=8, zeta=None, ax=None, **kwargs):
    """Plot flux surfaces.

    Parameters
    ----------
    eq : Equilibrium
        Object from which to plot.
    rho : int or array-like
        Values of rho to plot contours of.
        If an integer, plot that many contours linearly spaced in (0,1).
    theta : int or array-like
        Values of theta to plot contours of.
        If an integer, plot that many contours linearly spaced in (0,2pi).
    zeta : int or array-like or None
        Values of zeta to plot contours at.
        If an integer, plot that many contours linearly spaced in (0,2pi).
        Default is 1 contour for axisymmetric equilibria or 6 for non-axisymmetry.
    ax : matplotlib AxesSubplot, optional
        Axis to plot on.

    Returns
    -------
    fig : matplotlib.figure.Figure
        Figure being plotted to.
    ax : matplotlib.axes.Axes or ndarray of Axes
        Axes being plotted to.

    """
    NR = kwargs.pop("NR", 50)
    NT = kwargs.pop("NT", 180)
    figsize = kwargs.pop("figsize", None)
    theta_color = kwargs.pop("theta_color", colorblind_colors[2])
    theta_ls = kwargs.pop("theta_ls", ":")
    rho_color = kwargs.pop("rho_color", colorblind_colors[0])
    rho_ls = kwargs.pop("rho_ls", "-")
    lcfs_color = kwargs.pop("lcfs_color", colorblind_colors[1])
    lcfs_ls = kwargs.pop("lcfs_ls", "-")
    axis_color = kwargs.pop("axis_color", colorblind_colors[3])
    axis_alpha = kwargs.pop("axis_alpha", 1)
    axis_marker = kwargs.pop("axis_marker", "o")
    axis_size = kwargs.pop("axis_size", 36)
    label = kwargs.pop("label", "")
    if len(kwargs):
        raise ValueError(
            f"plot surfaces got unexpected keyword argument: {kwargs.keys()}"
        )

    nfp = eq.NFP
    if isinstance(rho, numbers.Integral):
        rho = np.linspace(0, 1, rho + 1)  # offset to ignore axis
    else:
        rho = np.atleast_1d(rho)
    if isinstance(theta, numbers.Integral):
        theta = np.linspace(0, 2 * np.pi, theta, endpoint=False)
    else:
        theta = np.atleast_1d(theta)
    if isinstance(zeta, numbers.Integral):
        zeta = np.linspace(0, 2 * np.pi / nfp, zeta)
    elif zeta is None:
        if eq.N == 0:
            zeta = np.array([0])
        else:
            zeta = np.linspace(0, 2 * np.pi / nfp, 6, endpoint=False)
    else:
        zeta = np.atleast_1d(zeta)
    nzeta = len(zeta)

    grid_kwargs = {
        "rho": rho,
        "NFP": nfp,
        "theta": np.linspace(0, 2 * np.pi, NT, endpoint=True),
        "zeta": zeta,
    }
    r_grid = _get_grid(**grid_kwargs)
    grid_kwargs = {
        "rho": np.linspace(0, 1, NR),
        "NFP": nfp,
        "theta": theta,
        "zeta": zeta,
    }
    t_grid = _get_grid(**grid_kwargs)

    # Note: theta* (also known as vartheta) is the poloidal straight field-line anlge in
    # PEST-like flux coordinates

    v_grid = Grid(eq.compute_theta_coords(t_grid.nodes))
    rows = np.floor(np.sqrt(nzeta)).astype(int)
    cols = np.ceil(nzeta / rows).astype(int)

    # rho contours
    r_coords = eq.compute("R", r_grid)
    Rr = r_coords["R"].reshape((r_grid.M, r_grid.L, r_grid.N), order="F")
    Zr = r_coords["Z"].reshape((r_grid.M, r_grid.L, r_grid.N), order="F")

    # vartheta contours
    v_coords = eq.compute("R", v_grid)
    Rv = v_coords["R"].reshape((t_grid.M, t_grid.L, t_grid.N), order="F")
    Zv = v_coords["Z"].reshape((t_grid.M, t_grid.L, t_grid.N), order="F")

    figw = 4 * cols
    figh = 5 * rows
    if figsize is None:
        figsize = (figw, figh)
    fig, ax = _format_ax(
        ax,
        rows=rows,
        cols=cols,
        figsize=figsize,
        equal=True,
    )
    ax = np.atleast_1d(ax).flatten()

    for i in range(nzeta):
        ax[i].plot(
            Rv[:, :, i].T,
            Zv[:, :, i].T,
            color=theta_color,
            linestyle=theta_ls,
        )
        ax[i].plot(
            Rr[:, :, i],
            Zr[:, :, i],
            color=rho_color,
            linestyle=rho_ls,
        )
        ax[i].plot(
            Rr[:, -1, i],
            Zr[:, -1, i],
            color=lcfs_color,
            linestyle=lcfs_ls,
            label=(label if i == 0 else ""),
        )
        if rho[0] == 0:
            ax[i].scatter(
                Rr[0, 0, i],
                Zr[0, 0, i],
                color=axis_color,
                alpha=axis_alpha,
                marker=axis_marker,
                s=axis_size,
            )

        ax[i].set_xlabel(_axis_labels_RPZ[0])
        ax[i].set_ylabel(_axis_labels_RPZ[2])
        ax[i].tick_params(labelbottom=True, labelleft=True)
        ax[i].set_title(
            "$\\zeta \\cdot NFP/2\\pi = {:.3f}$".format(nfp * zeta[i] / (2 * np.pi))
        )
    fig.set_tight_layout(True)
    return fig, ax


def plot_comparison(
    eqs,
    rho=8,
    theta=8,
    zeta=None,
    ax=None,
    cmap="rainbow",
    colors=None,
    linestyles=None,
    labels=None,
    **kwargs,
):
    """Plot comparison between flux surfaces of multiple equilibria.

    Parameters
    ----------
    eqs : array-like of Equilibrium or EquilibriaFamily
        Equilibria to compare.
    rho : int or array-like
        Values of rho to plot contours of.
        If an integer, plot that many contours linearly spaced in (0,1).
    theta : int or array-like
        Values of theta to plot contours of.
        If an integer, plot that many contours linearly spaced in (0,2pi).
    zeta : int or array-like or None
        Values of zeta to plot contours at.
        If an integer, plot that many contours linearly spaced in (0,2pi).
        Default is 1 contour for axisymmetric equilibria or 6 for non-axisymmetry.
    ax : matplotlib AxesSubplot, optional
        Axis to plot on.
    cmap : str or matplotlib ColorMap
        Colormap to use for plotting, discretized into len(eqs) colors.
    colors : array-like
        Array the same length as eqs of colors to use for each equilibrium.
        Overrides `cmap`.
    linestyles : array-like
        Array the same length as eqs of linestyles to use for each equilibrium.
    labels : array-like
        Array the same length as eqs of labels to apply to each equilibrium.

    Returns
    -------
    fig : matplotlib.figure.Figure
        Figure being plotted to.
    ax : matplotlib.axes.Axes or ndarray of Axes
        Axes being plotted to.

    """
    figsize = kwargs.pop("figsize", None)
    neq = len(eqs)
    if colors is None:
        colors = matplotlib.cm.get_cmap(cmap, neq)(np.linspace(0, 1, neq))
    if linestyles is None:
        linestyles = ["-" for i in range(neq)]
    if labels is None:
        labels = [str(i) for i in range(neq)]
    N = np.max([eq.N for eq in eqs])
    nfp = eqs[0].NFP
    if isinstance(zeta, numbers.Integral):
        zeta = np.linspace(0, 2 * np.pi / nfp, zeta)
    elif zeta is None:
        if N == 0:
            zeta = np.array([0])
        else:
            zeta = np.linspace(0, 2 * np.pi / nfp, 6, endpoint=False)
    else:
        zeta = np.atleast_1d(zeta)
    nzeta = len(zeta)
    rows = np.floor(np.sqrt(nzeta)).astype(int)
    cols = np.ceil(nzeta / rows).astype(int)

    figw = 4 * cols
    figh = 5 * rows
    if figsize is None:
        figsize = (figw, figh)
    fig, ax = _format_ax(
        ax,
        rows=rows,
        cols=cols,
        figsize=figsize,
        equal=True,
    )
    ax = np.atleast_1d(ax).flatten()
    for i, eq in enumerate(eqs):
        fig, ax = plot_surfaces(
            eq,
            rho,
            theta,
            zeta,
            ax,
            theta_color=colors[i % len(colors)],
            theta_ls=linestyles[i % len(linestyles)],
            rho_color=colors[i % len(colors)],
            rho_ls=linestyles[i % len(linestyles)],
            lcfs_color=colors[i % len(colors)],
            lcfs_ls=linestyles[i % len(linestyles)],
            axis_color=colors[i % len(colors)],
            axis_alpha=0,
            axis_marker="o",
            axis_size=0,
            label=labels[i % len(labels)],
        )
    if any(labels):
        fig.legend()
    return fig, ax


# TODO: replace this with a capability of plot_1d
def plot_current(eq, log=False, L=20, M=None, N=None, rho=None, ax=None, **kwargs):
    """Plot current density profiles.

    Parameters
    ----------
    eq : Equilibrium
        Object from which to plot.
    log : bool, optional
        Whether to use a log scale.
    L : int, optional
        Number of flux surfaces to evaluate at. Only used if rho=None.
    M : int, optional
        Number of poloidal nodes used in flux surface average. Default is 2*eq.M_grid+1.
    N : int, optional
        Number of toroidal nodes used in flux surface average. Default is 2*eq.N_grid+1.
    rho : ndarray, optional
        Radial coordinates of the flux surfaces to evaluate at.
    ax : matplotlib AxesSubplot, optional
        Axis to plot on.

    Returns
    -------
    fig : matplotlib.figure.Figure
        Figure being plotted to.
    ax : matplotlib.axes.Axes or ndarray of Axes
        Axes being plotted to.

    """
    if rho is None:
        rho = np.linspace(1, 0, num=L, endpoint=False)
    if M is None:
        M = 2 * eq.M_grid + 1
    if N is None:
        N = 2 * eq.N_grid + 1

    I = np.array([])
    G = np.array([])
    for i, r in enumerate(rho):
        grid = LinearGrid(M=M, N=N, NFP=1, rho=r)
        data = eq.compute("I", grid)
        I = np.append(I, data["I"])
        G = np.append(G, data["G"])

    fig, ax = _format_ax(ax, figsize=kwargs.get("figsize", (4, 4)))

    if log:
        ax.semilogy(rho, 2 * np.pi / mu_0 * np.abs(I), label="toroidal")
        ax.semilogy(rho, 2 * np.pi / mu_0 * np.abs(G), label="poloidal")
    else:
        ax.plot(rho, 2 * np.pi / mu_0 * I, label="toroidal")
        ax.plot(rho, 2 * np.pi / mu_0 * G, label="poloidal")

    ax.set_xlabel(_axis_labels_rtz[0])
    ax.set_ylabel(r"current $(A)$")
    fig.legend(loc="center right")
    fig.set_tight_layout(True)
    return fig, ax


def plot_boozer_modes(
    eq, log=True, B0=True, num_modes=-1, L=20, rho=None, ax=None, **kwargs
):
    """Plot Fourier harmonics of :math:`|B|` in Boozer coordinates.

    Parameters
    ----------
    eq : Equilibrium
        Object from which to plot.
    log : bool, optional
        Whether to use a log scale.
    B0 : bool, optional
        Whether to include the m=n=0 mode.
    num_modes : int, optional
        How many modes to include. Default (-1) is all.
    L : int, optional
        Number of flux surfaces to evaluate at. Only used if rho=None.
    rho : ndarray, optional
        Radial coordinates of the flux surfaces to evaluate at.
    ax : matplotlib AxesSubplot, optional
        Axis to plot on.

    Returns
    -------
    fig : matplotlib.figure.Figure
        Figure being plotted to.
    ax : matplotlib.axes.Axes or ndarray of Axes
        Axes being plotted to.

    """
    if rho is None:
        rho = np.linspace(1, 0, num=L, endpoint=False)
    ds = []
    B_mn = np.array([[]])
    linestyle = kwargs.get("linestyle", "-")
    for i, r in enumerate(rho):
        grid = LinearGrid(M=6 * eq.M + 1, N=6 * eq.N + 1, NFP=eq.NFP, rho=r)
        data = eq.compute("|B|_mn", grid)
        ds.append(data)
        b_mn = np.atleast_2d(data["|B|_mn"])
        B_mn = np.vstack((B_mn, b_mn)) if B_mn.size else b_mn
    idx = np.argsort(np.abs(B_mn[0, :]))
    if num_modes == -1:
        idx = idx[-1::-1]
    else:
        idx = idx[-1 : -num_modes - 1 : -1]
    B_mn = B_mn[:, idx]
    modes = data["B modes"][idx, :]

    fig, ax = _format_ax(ax)
    for i in range(modes.shape[0]):
        M = modes[i, 1]
        N = modes[i, 2]
        if (M, N) == (0, 0) and B0 is False:
            continue
        if log is True:
            ax.semilogy(
                rho,
                np.abs(B_mn[:, i]),
                label="M={}, N={}".format(M, N),
                linestyle=linestyle,
            )
        else:
            ax.plot(
                rho,
                B_mn[:, i],
                "-",
                label="M={}, N={}".format(M, N),
                linestyle=linestyle,
            )

    ax.set_xlabel(_axis_labels_rtz[0])
    ax.set_ylabel(r"$B_{M,N}$ in Boozer coordinates $(T)$")
    fig.legend(loc="center right")

    fig.set_tight_layout(True)
    return fig, ax, ds


def plot_boozer_surface(
    eq, grid_compute=None, grid_plot=None, fill=True, ncontours=100, ax=None, **kwargs
):
    """Plot :math:`|B|` on a surface vs the Boozer poloidal and toroidal angles.

    Parameters
    ----------
    eq : Equilibrium
        Object from which to plot.
    fill : bool, optional
        Whether the contours are filled, i.e. whether to use `contourf` or `contour`.
    grid_compute :

    grid_plot :

    ncontours : int, optional
        Number of contours to plot.
    ax : matplotlib AxesSubplot, optional
        Axis to plot on.

    Returns
    -------
    fig : matplotlib.figure.Figure
        figure being plotted to
    ax : matplotlib.axes.Axes or ndarray of Axes
        axes being plotted to

    """
    if grid_compute is None:
        grid_kwargs = {
            "M": 6 * eq.M + 1,
            "N": 6 * eq.N + 1,
            "NFP": eq.NFP,
            "endpoint": False,
        }
        grid_compute = _get_grid(**grid_kwargs)
    if grid_plot is None:
        grid_kwargs = {"M": 100, "N": 100, "NFP": eq.NFP, "endpoint": True}
        grid_plot = _get_grid(**grid_kwargs)

    data = eq.compute("|B|_mn", grid_compute)
    B_transform = Transform(
        grid_plot,
        DoubleFourierSeries(M=2 * eq.M, N=2 * eq.N, sym=eq.R_basis.sym, NFP=eq.NFP),
    )
    data = B_transform.transform(data["|B|_mn"])
    data = data.reshape((grid_plot.M, grid_plot.N), order="F")

    fig, ax = _format_ax(ax, figsize=kwargs.get("figsize", (4, 4)))
    divider = make_axes_locatable(ax)

    contourf_kwargs = {}
    contourf_kwargs["norm"] = matplotlib.colors.Normalize()
    contourf_kwargs["levels"] = kwargs.get(
        "levels", np.linspace(np.nanmin(data), np.nanmax(data), ncontours)
    )
    contourf_kwargs["cmap"] = kwargs.get("cmap", "jet")
    contourf_kwargs["extend"] = "both"

    cax_kwargs = {"size": "5%", "pad": 0.05}

    xx = grid_plot.nodes[:, 2].reshape((grid_plot.M, grid_plot.N), order="F").squeeze()
    yy = grid_plot.nodes[:, 1].reshape((grid_plot.M, grid_plot.N), order="F").squeeze()

    im = ax.contourf(xx, yy, data, **contourf_kwargs)

    cax = divider.append_axes("right", **cax_kwargs)
    cbar = fig.colorbar(im, cax=cax)
    cbar.update_ticks()

    ax.set_xlabel(r"$\zeta_{Boozer}$")
    ax.set_ylabel(r"$\theta_{Boozer}$")
    ax.set_title(r"$|\mathbf{B}|~(T)$")

    fig.set_tight_layout(True)
    return fig, ax


def plot_qs_error(
    eq,
    log=True,
    fB=True,
    fC=True,
    fT=True,
    helicity=(1, 0),
    L=20,
    rho=None,
    ax=None,
    **kwargs,
):
    """Plot quasi-symmetry errors f_B, f_C, and f_T as normalized flux functions.

    Parameters
    ----------
    eq : Equilibrium
        Object from which to plot.
    log : bool, optional
        Whether to use a log scale.
    fB : bool, optional
        Whether to include the Boozer coordinates QS error.
    fC : bool, optional
        Whether to include the flux function QS error.
    fT : bool, optional
        Whether to include the triple product QS error.
    helicity : tuple, int
        Type of quasi-symmetry (M, N).
    L : int, optional
        Number of flux surfaces to evaluate at. Only used if rho=None.
    rho : ndarray, optional
        Radial coordinates of the flux surfaces to evaluate at.
    ax : matplotlib AxesSubplot, optional
        Axis to plot on.

    Returns
    -------
    fig : matplotlib.figure.Figure
        Figure being plotted to.
    ax : matplotlib.axes.Axes or ndarray of Axes
        Axes being plotted to.

    """
    if rho is None:
        rho = np.linspace(1, 0, num=L, endpoint=False)
    fig, ax = _format_ax(ax)

    data = eq.compute("R0")
    data = eq.compute("|B|", data=data)
    R0 = data["R0"]
    B0 = np.mean(data["|B|"] * data["sqrt(g)"]) / np.mean(data["sqrt(g)"])

    data = None
    f_B = np.array([])
    f_C = np.array([])
    f_T = np.array([])
    for i, r in enumerate(rho):
        grid = LinearGrid(M=2 * eq.M_grid + 1, N=2 * eq.N_grid + 1, NFP=eq.NFP, rho=r)
        if fB:
            data = eq.compute("|B|_mn", grid, data)
            modes = data["Boozer modes"]
            idx = np.where((modes[1, :] * helicity[1] != modes[2, :] * helicity[0]))[0]
            f_b = np.sqrt(np.sum(data["|B|_mn"][idx] ** 2)) / np.sqrt(
                np.sum(data["|B|_mn"] ** 2)
            )
            f_B = np.append(f_B, f_b)
        if fC:
            data = eq.compute("f_C", grid, data)
            f_c = (
                np.mean(np.abs(data["f_C"]) * data["sqrt(g)"])
                / np.mean(data["sqrt(g)"])
                / B0 ** 3
            )
            f_C = np.append(f_C, f_c)
        if fT:
            data = eq.compute("f_T", grid, data)
            f_t = (
                np.mean(np.abs(data["f_T"]) * data["sqrt(g)"])
                / np.mean(data["sqrt(g)"])
                * R0 ** 2
                / B0 ** 4
            )
            f_T = np.append(f_T, f_t)

    if log is True:
        if fB:
            ax.semilogy(rho, f_B, "ro-", label=r"$\hat{f}_B$")
        if fC:
            ax.semilogy(rho, f_C, "bo-", label=r"$\hat{f}_C$")
        if fT:
            ax.semilogy(rho, f_T, "go-", label=r"$\hat{f}_T$")
    else:
        if fB:
            ax.plot(rho, f_B, "ro-", label=r"$\hat{f}_B$")
        if fC:
            ax.plot(rho, f_C, "bo-", label=r"$\hat{f}_C$")
        if fT:
            ax.plot(rho, f_T, "go-", label=r"$\hat{f}_T$")

    ax.set_xlabel(_axis_labels_rtz[0])
    fig.legend(loc="center right")

    fig.set_tight_layout(True)
    return fig, ax


def plot_grid(grid, **kwargs):
    """Plot the location of collocation nodes on the zeta=0 plane.

    Parameters
    ----------
    grid : Grid
        Grid to plot.

    Returns
    -------
    fig : matplotlib.figure.Figure
<<<<<<< HEAD
        handle to the figure used for plotting
    ax : matplotlib.axes.Axes
        handle to the axis used for plotting
=======
        Figure being plotted to.
    ax : matplotlib.axes.Axes or ndarray of Axes
        Axes being plotted to.
>>>>>>> cba574f4

    """
    fig = plt.figure(figsize=kwargs.get("figsize", (4, 4)))
    ax = plt.subplot(projection="polar")

    # node locations
    nodes = grid.nodes[np.where(grid.nodes[:, 2] == 0)]
    ax.scatter(nodes[:, 1], nodes[:, 0], s=4)
    ax.set_ylim(0, 1)
    ax.set_xticks(
        [
            0,
            np.pi / 4,
            np.pi / 2,
            3 / 4 * np.pi,
            np.pi,
            5 / 4 * np.pi,
            3 / 2 * np.pi,
            7 / 4 * np.pi,
        ]
    )
    ax.set_xticklabels(
        [
            "$0$",
            r"$\frac{\pi}{4}$",
            r"$\frac{\pi}{2}$",
            r"$\frac{3\pi}{4}$",
            r"$\pi$",
            r"$\frac{4\pi}{4}$",
            r"$\frac{3\pi}{2}$",
            r"$2\pi$",
        ]
    )
    ax.set_yticklabels([])
    if grid.__class__.__name__ in ["LinearGrid", "Grid", "QuadratureGrid"]:
        ax.set_title(
            "{}, $L={}$, $M={}, pattern: {}$".format(
                grid.__class__.__name__, grid.L, grid.M, grid.node_pattern
            ),
            pad=20,
        )
    if grid.__class__.__name__ in ["ConcentricGrid"]:
        ax.set_title(
            "{}, $M={}$, pattern: {}".format(
                grid.__class__.__name__,
                grid.M,
                grid.node_pattern,
            ),
            pad=20,
        )
    fig.set_tight_layout(True)
    return fig, ax


def plot_basis(basis, **kwargs):
    """Plot basis functions.

    Parameters
    ----------
    basis : Basis
        basis to plot

    Returns
    -------
    fig : matplotlib.figure.Figure
        Figure being plotted to.
    ax : matplotlib.axes.Axes, ndarray of axes, or dict of axes
<<<<<<< HEAD
        axes used for plotting. A single axis is used for 1d basis functions,
        2d or 3d bases return an ndarray or dict of axes
=======
        Axes used for plotting. A single axis is used for 1d basis functions,
        2d or 3d bases return an ndarray or dict of axes.

    """
>>>>>>> cba574f4

    """
    if basis.__class__.__name__ == "PowerSeries":
        lmax = abs(basis.modes[:, 0]).max()
        grid = LinearGrid(100, 1, 1, endpoint=True)
        r = grid.nodes[:, 0]
        fig, ax = plt.subplots(figsize=kwargs.get("figsize", (6, 4)))

        f = basis.evaluate(grid.nodes)
        for fi, l in zip(f.T, basis.modes[:, 0]):
            ax.plot(r, fi, label="$l={:d}$".format(int(l)))
        ax.set_xlabel("$\\rho$")
        ax.set_ylabel("$f_l(\\rho)$")
        ax.legend(bbox_to_anchor=(1.04, 0.5), loc="center left", borderaxespad=0)
        ax.set_xticks([0, 0.25, 0.5, 0.75, 1])
        ax.set_yticks([0, 0.25, 0.5, 0.75, 1])
        ax.set_title("{}, $L={}$".format(basis.__class__.__name__, basis.L))
        fig.set_tight_layout(True)
        return fig, ax

    elif basis.__class__.__name__ == "FourierSeries":
        nmax = abs(basis.modes[:, 2]).max()
        grid = LinearGrid(1, 1, 100, NFP=basis.NFP, endpoint=True)
        z = grid.nodes[:, 2]
        fig, ax = plt.subplots(figsize=kwargs.get("figsize", (6, 4)))

        f = basis.evaluate(grid.nodes)
        for fi, n in zip(f.T, basis.modes[:, 2]):
            ax.plot(z, fi, label="$n={:d}$".format(int(n)))
        ax.set_xlabel("$\\zeta$")
        ax.set_ylabel("$f_n(\\zeta)$")
        ax.legend(bbox_to_anchor=(1.04, 0.5), loc="center left", borderaxespad=0)
        ax.set_xticks([0, np.pi / basis.NFP, 2 * np.pi / basis.NFP])
        ax.set_xticklabels(["$0$", "$\\pi/NFP$", "$2\\pi/NFP$"])
        ax.set_yticks([-1, -0.5, 0, 0.5, 1])
        ax.set_title(
            "{}, $N={}$, $NFP={}$".format(basis.__class__.__name__, basis.N, basis.NFP),
        )
        fig.set_tight_layout(True)
        return fig, ax

    elif basis.__class__.__name__ == "DoubleFourierSeries":
        nmax = abs(basis.modes[:, 2]).max()
        mmax = abs(basis.modes[:, 1]).max()
        grid = LinearGrid(1, 100, 100, NFP=basis.NFP, endpoint=True)
        t = grid.nodes[:, 1].reshape((100, 100))
        z = grid.nodes[:, 2].reshape((100, 100))
        fig = plt.figure(
            # 2 * mmax + 1,
            # 2 * nmax + 1,
            figsize=kwargs.get("figsize", (nmax * 4 + 1, mmax * 4 + 1)),
            # sharex=True,
            # sharey=True,
        )
        wratios = np.ones(2 * nmax + 2)
        wratios[-1] = kwargs.get("cbar_ratio", 0.25)
        hratios = np.ones(2 * mmax + 2)
        hratios[0] = kwargs.get("title_ratio", 0.1)
        gs = matplotlib.gridspec.GridSpec(
            2 * mmax + 2, 2 * nmax + 2, width_ratios=wratios, height_ratios=hratios
        )
        ax = np.empty((2 * mmax + 1, 2 * nmax + 1), dtype=object)
        f = basis.evaluate(grid.nodes)
        for fi, m, n in zip(f.T, basis.modes[:, 1], basis.modes[:, 2]):
            ax[mmax + m, nmax + n] = plt.subplot(gs[mmax + m + 1, n + nmax])
            ax[mmax + m, nmax + n].set_xticks(
                [
                    0,
                    np.pi / basis.NFP / 2,
                    np.pi / basis.NFP,
                    3 / 2 * np.pi / basis.NFP,
                    2 * np.pi / basis.NFP,
                ]
            )
            ax[mmax + m, 0].set_yticks([0, np.pi / 2, np.pi, 3 / 2 * np.pi, 2 * np.pi])
            ax[mmax + m, nmax + n].set_xticklabels([])
            ax[mmax + m, nmax + n].set_yticklabels([])
            im = ax[mmax + m, nmax + n].contourf(
                z,
                t,
                fi.reshape((100, 100)),
                levels=100,
                vmin=-1,
                vmax=1,
                cmap=kwargs.get("cmap", "coolwarm"),
            )
            if m == mmax:
                ax[mmax + m, nmax + n].set_xlabel(
                    "$\\zeta$ \n $n={}$".format(n), fontsize=10
                )
                ax[mmax + m, nmax + n].set_xticklabels(
                    ["$0$", None, "$\\pi/NFP$", None, "$2\\pi/NFP$"], fontsize=8
                )
            if n + nmax == 0:
                ax[mmax + m, 0].set_ylabel("$m={}$ \n $\\theta$".format(m), fontsize=10)
                ax[mmax + m, 0].set_yticklabels(
                    ["$0$", None, "$\\pi$", None, "$2\\pi$"], fontsize=8
                )
        cb_ax = plt.subplot(gs[:, -1])
        cbar = fig.colorbar(im, cax=cb_ax)
        cbar.set_ticks([-1, -0.5, 0, 0.5, 1])
        fig.suptitle(
            "{}, $M={}$, $N={}$, $NFP={}$".format(
                basis.__class__.__name__, basis.M, basis.N, basis.NFP
            ),
            y=0.98,
        )
        return fig, ax

    elif basis.__class__.__name__ in ["ZernikePolynomial", "FourierZernikeBasis"]:
        lmax = abs(basis.modes[:, 0]).max().astype(int)
        mmax = abs(basis.modes[:, 1]).max().astype(int)

        grid = LinearGrid(100, 100, 1, endpoint=True)
        r = np.unique(grid.nodes[:, 0])
        v = np.unique(grid.nodes[:, 1])

        fig = plt.figure(figsize=kwargs.get("figsize", (3 * mmax, 3 * lmax / 2)))

        ax = {i: {} for i in range(lmax + 1)}
        ratios = np.ones(2 * (mmax + 1) + 1)
        ratios[-1] = kwargs.get("cbar_ratio", 0.25)
        gs = matplotlib.gridspec.GridSpec(
            lmax + 2, 2 * (mmax + 1) + 1, width_ratios=ratios
        )

        modes = basis.modes[np.where(basis.modes[:, 2] == 0)]
        Zs = basis.evaluate(grid.nodes, modes=modes)
        for i, (l, m) in enumerate(
            zip(modes[:, 0].astype(int), modes[:, 1].astype(int))
        ):
            Z = Zs[:, i].reshape((100, 100))
            ax[l][m] = plt.subplot(
                gs[l + 1, m + mmax : m + mmax + 2], projection="polar"
            )
            ax[l][m].set_title("$l={}, m={}$".format(l, m))
            ax[l][m].axis("off")
            im = ax[l][m].contourf(
                v,
                r,
                Z,
                levels=np.linspace(-1, 1, 100),
                cmap=kwargs.get("cmap", "coolwarm"),
            )

        cb_ax = plt.subplot(gs[:, -1])
        plt.subplots_adjust(right=0.8)
        cbar = fig.colorbar(im, cax=cb_ax)
        cbar.set_ticks(np.linspace(-1, 1, 9))
        fig.suptitle(
            "{}, $L={}$, $M={}$, spectral indexing = {}".format(
                basis.__class__.__name__, basis.L, basis.M, basis.spectral_indexing
            ),
            y=0.98,
        )
        fig.set_tight_layout(True)
        return fig, ax


def plot_logo(savepath=None, **kwargs):
    """Plot the DESC logo.

    Parameters
    ----------
    savepath : str or path-like
        path to save the figure to.
        File format is inferred from the filename (Default value = None)
    **kwargs :
        additional plot formatting parameters.
        options include ``'Dcolor'``, ``'Dcolor_rho'``, ``'Dcolor_theta'``,
        ``'Ecolor'``, ``'Scolor'``, ``'Ccolor'``, ``'BGcolor'``, ``'fig_width'``

    Returns
    -------
    fig : matplotlib.figure.Figure
        handle to the figure used for plotting
    ax : matplotlib.axes.Axes
        handle to the axis used for plotting

    """
    eq = np.array(
        [
            [0, 0, 0, 3.62287349e00, 0.00000000e00],
            [1, -1, 0, 0.00000000e00, 1.52398053e00],
            [1, 1, 0, 8.59865670e-01, 0.00000000e00],
            [2, -2, 0, 0.00000000e00, 1.46374759e-01],
            [2, 0, 0, -4.33377700e-01, 0.00000000e00],
            [2, 2, 0, 6.09609205e-01, 0.00000000e00],
            [3, -3, 0, 0.00000000e00, 2.13664220e-01],
            [3, -1, 0, 0.00000000e00, 1.29776568e-01],
            [3, 1, 0, -1.67706961e-01, 0.00000000e00],
            [3, 3, 0, 2.32179123e-01, 0.00000000e00],
            [4, -4, 0, 0.00000000e00, 3.30174283e-02],
            [4, -2, 0, 0.00000000e00, -5.80394864e-02],
            [4, 0, 0, -3.10228782e-02, 0.00000000e00],
            [4, 2, 0, -2.43905484e-03, 0.00000000e00],
            [4, 4, 0, 1.81292185e-01, 0.00000000e00],
            [5, -5, 0, 0.00000000e00, 5.37223061e-02],
            [5, -3, 0, 0.00000000e00, 2.65199520e-03],
            [5, -1, 0, 0.00000000e00, 1.63010516e-02],
            [5, 1, 0, 2.73622502e-02, 0.00000000e00],
            [5, 3, 0, -3.62812195e-02, 0.00000000e00],
            [5, 5, 0, 7.88069456e-02, 0.00000000e00],
            [6, -6, 0, 0.00000000e00, 3.50372526e-03],
            [6, -4, 0, 0.00000000e00, -1.82814700e-02],
            [6, -2, 0, 0.00000000e00, -1.62703504e-02],
            [6, 0, 0, 9.37285472e-03, 0.00000000e00],
            [6, 2, 0, 3.32793660e-03, 0.00000000e00],
            [6, 4, 0, -9.90606341e-03, 0.00000000e00],
            [6, 6, 0, 6.00068129e-02, 0.00000000e00],
            [7, -7, 0, 0.00000000e00, 1.28853330e-02],
            [7, -5, 0, 0.00000000e00, -2.28268526e-03],
            [7, -3, 0, 0.00000000e00, -1.04698799e-02],
            [7, -1, 0, 0.00000000e00, -5.15951605e-03],
            [7, 1, 0, 2.29082701e-02, 0.00000000e00],
            [7, 3, 0, -1.19760934e-02, 0.00000000e00],
            [7, 5, 0, -1.43418200e-02, 0.00000000e00],
            [7, 7, 0, 2.27668988e-02, 0.00000000e00],
            [8, -8, 0, 0.00000000e00, -2.53055423e-03],
            [8, -6, 0, 0.00000000e00, -7.15955981e-03],
            [8, -4, 0, 0.00000000e00, -6.54397837e-03],
            [8, -2, 0, 0.00000000e00, -4.08366006e-03],
            [8, 0, 0, 1.17264567e-02, 0.00000000e00],
            [8, 2, 0, -1.24364476e-04, 0.00000000e00],
            [8, 4, 0, -8.59425384e-03, 0.00000000e00],
            [8, 6, 0, -7.11934473e-03, 0.00000000e00],
            [8, 8, 0, 1.68974668e-02, 0.00000000e00],
        ]
    )

    onlyD = kwargs.get("onlyD", False)
    Dcolor = kwargs.get("Dcolor", "xkcd:neon purple")
    Dcolor_rho = kwargs.get("Dcolor_rho", "xkcd:neon pink")
    Dcolor_theta = kwargs.get("Dcolor_theta", "xkcd:neon pink")
    Ecolor = kwargs.get("Ecolor", "deepskyblue")
    Scolor = kwargs.get("Scolor", "deepskyblue")
    Ccolor = kwargs.get("Ccolor", "deepskyblue")
    BGcolor = kwargs.get("BGcolor", "clear")
    fig_width = kwargs.get("fig_width", 3)
    fig_height = fig_width / 2
    contour_lw_ratio = kwargs.get("contour_lw_ratio", 0.3)
    lw = fig_width ** 0.5

    transparent = False
    if BGcolor == "dark":
        BGcolor = "xkcd:charcoal grey"
    elif BGcolor == "light":
        BGcolor = "white"
    elif BGcolor == "clear":
        BGcolor = "white"
        transparent = True

    if onlyD:
        fig_width = fig_width / 2
    fig = plt.figure(figsize=(fig_width, fig_height))
    ax = fig.add_axes([0.1, 0.1, 0.8, 0.8])
    ax.axis("equal")
    ax.axis("off")
    ax.set_facecolor(BGcolor)
    fig.set_facecolor(BGcolor)
    if transparent:
        fig.patch.set_alpha(0)
        ax.patch.set_alpha(0)

    bottom = 0
    top = 10
    Dleft = 0
    Dw = 8
    Dh = top - bottom + 2
    DX = Dleft + Dw / 2
    DY = (top - bottom) / 2
    Dright = Dleft + Dw

    Eleft = Dright + 0.5
    Eright = Eleft + 4

    Soffset = 1
    Sleft = Eright + 0.5
    Sw = 5
    Sright = Sleft + Sw

    Ctheta = np.linspace(np.pi / 4, 2 * np.pi - np.pi / 4, 1000)
    Cleft = Sright + 0.75
    Cw = 4
    Ch = 11
    Cx0 = Cleft + Cw / 2
    Cy0 = (top - bottom) / 2

    # D
    cR = eq[:, 3]
    cZ = eq[:, 4]
    zern_idx = eq[:, :3]
    ls, ms, ns = zern_idx.T
    axis_jacobi = zernike_radial_poly(0, ls, ms)
    R0 = axis_jacobi.dot(cR)
    Z0 = axis_jacobi.dot(cZ)

    nr = kwargs.get("nr", 5)
    nt = kwargs.get("nt", 8)
    Nr = 100
    Nt = 361
    rstep = Nr // nr
    tstep = Nt // nt
    r = np.linspace(0, 1, Nr)
    t = np.linspace(0, 2 * np.pi, Nt)
    r, t = np.meshgrid(r, t, indexing="ij")
    r = r.flatten()
    t = t.flatten()

    radial = zernike_radial_poly(r[:, np.newaxis], ls, ms)
    poloidal = fourier(t[:, np.newaxis], ms)
    zern = radial * poloidal
    bdry = poloidal

    R = zern.dot(cR).reshape((Nr, Nt))
    Z = zern.dot(cZ).reshape((Nr, Nt))
    bdryR = bdry.dot(cR)
    bdryZ = bdry.dot(cZ)

    R = (R - R0) / (R.max() - R.min()) * Dw + DX
    Z = (Z - Z0) / (Z.max() - Z.min()) * Dh + DY
    bdryR = (bdryR - R0) / (bdryR.max() - bdryR.min()) * Dw + DX
    bdryZ = (bdryZ - Z0) / (bdryZ.max() - bdryZ.min()) * Dh + DY

    # plot r contours
    ax.plot(
        R.T[:, ::rstep],
        Z.T[:, ::rstep],
        color=Dcolor_rho,
        lw=lw * contour_lw_ratio,
        ls="-",
    )
    # plot theta contours
    ax.plot(
        R[:, ::tstep],
        Z[:, ::tstep],
        color=Dcolor_theta,
        lw=lw * contour_lw_ratio,
        ls="-",
    )
    ax.plot(bdryR, bdryZ, color=Dcolor, lw=lw)

    if onlyD:
        if savepath is not None:
            fig.savefig(savepath, facecolor=fig.get_facecolor(), edgecolor="none")

        return fig, ax

    # E
    ax.plot([Eleft, Eleft + 1], [bottom, top], lw=lw, color=Ecolor, linestyle="-")
    ax.plot([Eleft, Eright], [bottom, bottom], lw=lw, color=Ecolor, linestyle="-")
    ax.plot(
        [Eleft + 1 / 2, Eright],
        [bottom + (top + bottom) / 2, bottom + (top + bottom) / 2],
        lw=lw,
        color=Ecolor,
        linestyle="-",
    )
    ax.plot([Eleft + 1, Eright], [top, top], lw=lw, color=Ecolor, linestyle="-")

    # S
    Sy = np.linspace(bottom, top + Soffset, 1000)
    Sx = Sw * np.cos(Sy * 3 / 2 * np.pi / (Sy.max() - Sy.min()) - np.pi) ** 2 + Sleft
    ax.plot(Sx, Sy[::-1] - Soffset / 2, lw=lw, color=Scolor, linestyle="-")

    # C
    Cx = Cw / 2 * np.cos(Ctheta) + Cx0
    Cy = Ch / 2 * np.sin(Ctheta) + Cy0
    ax.plot(Cx, Cy, lw=lw, color=Ccolor, linestyle="-")

    if savepath is not None:
        fig.savefig(savepath, facecolor=fig.get_facecolor(), edgecolor="none")

    return fig, ax


def plot_field_lines_sfl(eq, rho, seed_thetas=0, phi_end=2 * np.pi, ax=None, **kwargs):
    """Plots field lines on specified flux surface.

    Traces field lines at specified initial vartheta (:math:`\\vartheta`) seed
    locations, then plots them.
    Field lines traced by first finding the corresponding straight-field-line (SFL)
    coordinates :math:`(\\rho,\\vartheta,\\phi)` for each field line, then
    converting those to the computational :math:`(\\rho,\\theta,\\phi)` coordinates,
    then finally computing from those the toroidal :math:`(R,\\phi,Z)` coordinates of
    each field line.

    The SFL angle coordinates are found with the SFL relation:

        :math:`\\vartheta = \\iota \\phi + \\vartheta_0`

    Parameters
    ----------
    eq : Equilibrium
        Object from which to plot.
    rho : float
        Flux surface to trace field lines at.
    seed_thetas : float or array-like of floats
        Poloidal positions at which to seed magnetic field lines.
        If array-like, will plot multiple field lines.
    phi_end: float
        Toroidal angle to integrate field line until, in radians. Default is 2*pi.
    ax : matplotlib AxesSubplot, optional
        Axis to plot on.


    Returns
    -------
    fig : matplotlib.figure.Figure
        Figure being plotted to.
    ax : matplotlib.axes.Axes or ndarray of Axes
        Axes being plotted to.
    field_line_coords : dict
        Dict containing the R,phi,Z coordinates of each field line traced.
        Dictionary entries are lists corresponding to the field lines for
        each seed_theta given. Also contains the scipy IVP solutions for info
        on how each line was integrated

    """
    if rho == 0:
        raise NotImplementedError(
            "Currently does not support field line tracing of the magnetic axis, please input 0 < rho < 1"
        )

    fig, ax = _format_ax(ax, is3d=True, figsize=kwargs.get("figsize", None))

    # check how many field lines to plot
    if seed_thetas is list:
        n_lines = len(seed_thetas)
    elif isinstance(seed_thetas, np.ndarray):
        n_lines = seed_thetas.size
    else:
        n_lines = 1

    phi0 = kwargs.get("phi0", 0)
    dphi = kwargs.get("dphi", 1e-2)  # spacing between points in phi, in radians
    N_pts = int((phi_end - phi0) / dphi)

    grid_single_rho = Grid(
        nodes=np.array([[rho, 0, 0]])
    )  # grid to get the iota value at the specified rho surface
    iota = eq.compute("iota", grid_single_rho)["iota"][0]

    varthetas = []
    phi = np.linspace(phi0, phi_end, N_pts)
    if n_lines > 1:
        for i in range(n_lines):
            varthetas.append(
                seed_thetas[i] + iota * phi
            )  # list of varthetas corresponding to the field line
    else:
        varthetas.append(
            seed_thetas + iota * phi
        )  # list of varthetas corresponding to the field line
    theta_coords = (
        []
    )  # list of nodes in (rho,theta,phi) corresponding to each (rho,vartheta,phi) node list
    print(
        "Calculating field line (rho,theta,zeta) coordinates corresponding to sfl coordinates"
    )
    for vartheta_list in varthetas:
        rhos = rho * np.ones_like(vartheta_list)
        sfl_coords = np.vstack((rhos, vartheta_list, phi)).T
        theta_coords.append(eq.compute_theta_coords(sfl_coords))

    # calculate R,phi,Z of nodes in grid
    # only need to do this after finding the grid corresponding to desired rho, vartheta, phi
    print(
        "Calculating field line (R,phi,Z) coordinates corresponding to (rho,theta,zeta) coordinates"
    )
    field_line_coords = {"Rs": [], "Zs": [], "phis": [], "seed_thetas": seed_thetas}
    for coords in theta_coords:
        grid = Grid(nodes=coords)
        toroidal_coords = eq.compute("R", grid)
        field_line_coords["Rs"].append(toroidal_coords["R"])
        field_line_coords["Zs"].append(toroidal_coords["Z"])
        field_line_coords["phis"].append(phi)

    for i in range(n_lines):
        xline = np.asarray(field_line_coords["Rs"][i]) * np.cos(
            field_line_coords["phis"][i]
        )
        yline = np.asarray(field_line_coords["Rs"][i]) * np.sin(
            field_line_coords["phis"][i]
        )

        ax.plot(xline, yline, field_line_coords["Zs"][i], linewidth=2)

    ax.set_xlabel(_axis_labels_XYZ[0])
    ax.set_ylabel(_axis_labels_XYZ[1])
    ax.set_zlabel(_axis_labels_XYZ[2])
    ax.set_title(
        "%d Magnetic Field Lines Traced On $\\rho=%1.2f$ Surface" % (n_lines, rho)
    )
    fig.set_tight_layout(True)

    # need this stuff to make all the axes equal, ax.axis('equal') doesnt work for 3d
    x_limits = ax.get_xlim3d()
    y_limits = ax.get_ylim3d()
    z_limits = ax.get_zlim3d()

    x_range = abs(x_limits[1] - x_limits[0])
    x_middle = np.mean(x_limits)
    y_range = abs(y_limits[1] - y_limits[0])
    y_middle = np.mean(y_limits)
    z_range = abs(z_limits[1] - z_limits[0])
    z_middle = np.mean(z_limits)

    # The plot bounding box is a sphere in the sense of the infinity
    # norm, hence I call half the max range the plot radius.
    plot_radius = 0.5 * max([x_range, y_range, z_range])

    ax.set_xlim3d([x_middle - plot_radius, x_middle + plot_radius])
    ax.set_ylim3d([y_middle - plot_radius, y_middle + plot_radius])
    ax.set_zlim3d([z_middle - plot_radius, z_middle + plot_radius])

    return fig, ax, field_line_coords


def plot_field_lines_real_space(
    eq,
    rho,
    seed_thetas=0,
    phi_end=2 * np.pi,
    grid=None,
    ax=None,
    B_interp=None,
    return_B_interp=False,
    **kwargs,
):
    """***Use plot_field_lines_sfl if plotting from a solved equilibrium, as that is faster and more accurate than real space interpolation***
    Traces field lines on specified flux surface at specified initial theta seed locations, then plots them.
    Field lines integrated by first fitting the magnetic field with radial basis functions (RBF) in R,Z,phi, then integrating the field line
    from phi=0 up to the specified phi angle, by solving:

    :math:`\\frac{dR}{d\\phi} = \\frac{RB_R}{B_{\\phi}} , \\frac{dZ}{d\\phi} = \\frac{RB_Z}{B_{\\phi}}`

    :math:`B_R = \\mathbf{B} \\cdot \\hat{\\mathbf{R}} = (B^{\\theta} \\mathbf{e}_{\\theta} + B^{\\zeta} \\mathbf{e}_{\\zeta}) \\cdot \\hat{\\mathbf{R}} = B^{\\theta} \\frac{\\partial R}{\\partial \\theta} + B^{\\zeta} \\frac{\\partial R}{\\partial \\zeta}`

    :math:`B_Z = \\mathbf{B} \\cdot \\hat{\\mathbf{Z}} = (B^{\\theta} \\mathbf{e}_{\\theta} + B^{\\zeta} \\mathbf{e}_{\\zeta}) \\cdot \\hat{\\mathbf{Z}} = B^{\\theta} \\frac{\\partial Z}{\\partial \\theta} + B^{\\zeta} \\frac{\\partial Z}{\\partial \\zeta}`

    :math:`B_{\\phi} = \\mathbf{B} \\cdot \\hat{\\mathbf{\\phi}} = R B^{\\zeta}`

    Parameters
    ----------
    eq : Equilibrium
        object from which to plot
    rho : float
        flux surface to trace field lines at
    seed_thetas : float or array-like of floats
        theta positions at which to seed magnetic field lines, if array-like, will plot multiple field lines
    phi_end: float
        phi to integrate field line until, in radians. Default is 2*pi
    grid : Grid, optional
        grid of rho, theta, zeta coordinates used to evaluate magnetic field at, which is then interpolated with RBF
    ax : matplotlib AxesSubplot, optional
        axis to plot on
    B_interp : dict of scipy.interpolate.rbf.Rbf or equivalent call signature interplators, optional
        if not None, uses the passed-in interpolation objects instead of fitting the magnetic field with Rbf's. Useful
        if have already ran plot_field_lines once and want to change the seed thetas or how far to integrate in phi.
        Dict should have the following keys: ['B_R'], ['B_Z'], and ['B_phi'], corresponding to the interplating object for
        each cylindrical component of the magnetic field.
    return_B_interp: bool, default False
        If true, in addition to returning the fig, axis and field line coordinates, will also return the dictionary of interpolating radial basis functions
        interpolating the magnetic field in (R,phi,Z)


    Returns
    -------
    fig : matplotlib.figure.Figure
        figure being plotted to
    ax : matplotlib.axes.Axes or ndarray of Axes
        axes being plotted to
    field_line_coords : dict
        dict containing the R,phi,Z coordinates of each field line traced. Dictionary entries are lists
        corresponding to the field lines for each seed_theta given. Also contains the scipy IVP solutions for info
        on how each line was integarted
    B_interp : dict, only returned if return_B_interp is True
        dict of scipy.interpolate.rbf.Rbf or equivalent call signature interplators, which interpolate the cylindrical
        components of magnetic field in (R,phi,Z)
        Dict has the following keys: ['B_R'], ['B_Z'], and ['B_phi'], corresponding to the interplating object for
        each cylindrical component of the magnetic field, and the interpolators have call signature
        B(R,phi,Z) = interpolator(R,phi,Z)

    """
    nfp = 1
    if grid is None:
        grid_kwargs = {"M": 30, "N": 30, "L": 20, "NFP": nfp, "axis": False}
        grid = _get_grid(**grid_kwargs)

    fig, ax = _format_ax(ax, is3d=True, figsize=kwargs.get("figsize", None))

    # check how many field lines to plot
    if seed_thetas is list:
        n_lines = len(seed_thetas)
    elif isinstance(seed_thetas, np.ndarray):
        n_lines = seed_thetas.size
    else:
        n_lines = 1
    phi0 = kwargs.get("phi0", 0)

    # calculate toroidal coordinates
    toroidal_coords = eq.compute("phi", grid)
    Rs = toroidal_coords["R"]
    Zs = toroidal_coords["Z"]
    phis = toroidal_coords["phi"]

    # calculate cylindrical B
    magnetic_field = eq.compute("B", grid)
    BR = magnetic_field["B_R"]
    BZ = magnetic_field["B_Z"]
    Bphi = magnetic_field["B_phi"]

    if B_interp is None:  # must fit RBfs to interpolate B field in R,phi,Z
        print(
            "Fitting magnetic field with radial basis functions in R,phi,Z (may take a few minutes)"
        )
        BRi = Rbf(Rs, Zs, phis, BR)
        BZi = Rbf(Rs, Zs, phis, BZ)
        Bphii = Rbf(Rs, Zs, phis, Bphi)
        B_interp = {"B_R": BRi, "B_Z": BZi, "B_phi": Bphii}

    field_line_coords = {
        "Rs": [],
        "Zs": [],
        "phis": [],
        "IVP solutions": [],
        "seed_thetas": seed_thetas,
    }
    if n_lines > 1:
        for theta in seed_thetas:
            field_line_Rs, field_line_phis, field_line_Zs, sol = _field_line_Rbf(
                rho, theta, phi_end, grid, Rs, Zs, B_interp, phi0
            )
            field_line_coords["Rs"].append(field_line_Rs)
            field_line_coords["Zs"].append(field_line_Zs)
            field_line_coords["phis"].append(field_line_phis)
            field_line_coords["IVP solutions"].append(sol)

    else:
        field_line_Rs, field_line_phis, field_line_Zs, sol = _field_line_Rbf(
            rho, seed_thetas, phi_end, grid, Rs, Zs, B_interp, phi0
        )
        field_line_coords["Rs"].append(field_line_Rs)
        field_line_coords["Zs"].append(field_line_Zs)
        field_line_coords["phis"].append(field_line_phis)
        field_line_coords["IVP solutions"].append(sol)

    for i, solution in enumerate(field_line_coords["IVP solutions"]):
        if not solution.success:
            print(
                "Integration from seed theta %1.2f radians was not successful!"
                % seed_thetas[i]
            )

    for i in range(n_lines):
        xline = np.asarray(field_line_coords["Rs"][i]) * np.cos(
            field_line_coords["phis"][i]
        )
        yline = np.asarray(field_line_coords["Rs"][i]) * np.sin(
            field_line_coords["phis"][i]
        )

        ax.plot(xline, yline, field_line_coords["Zs"][i], linewidth=2)

    ax.set_xlabel(_axis_labels_XYZ[0])
    ax.set_ylabel(_axis_labels_XYZ[1])
    ax.set_zlabel(_axis_labels_XYZ[2])
    ax.set_title(
        "%d Magnetic Field Lines Traced On $\\rho=%1.2f$ Surface" % (n_lines, rho)
    )
    fig.set_tight_layout(True)

    # need this stuff to make all the axes equal, ax.axis('equal') doesnt work for 3d
    x_limits = ax.get_xlim3d()
    y_limits = ax.get_ylim3d()
    z_limits = ax.get_zlim3d()

    x_range = abs(x_limits[1] - x_limits[0])
    x_middle = np.mean(x_limits)
    y_range = abs(y_limits[1] - y_limits[0])
    y_middle = np.mean(y_limits)
    z_range = abs(z_limits[1] - z_limits[0])
    z_middle = np.mean(z_limits)

    # The plot bounding box is a sphere in the sense of the infinity
    # norm, hence I call half the max range the plot radius.
    plot_radius = 0.5 * max([x_range, y_range, z_range])

    ax.set_xlim3d([x_middle - plot_radius, x_middle + plot_radius])
    ax.set_ylim3d([y_middle - plot_radius, y_middle + plot_radius])
    ax.set_zlim3d([z_middle - plot_radius, z_middle + plot_radius])

    if return_B_interp:
        return fig, ax, field_line_coords, B_interp
    else:
        return fig, ax, field_line_coords


def _find_idx(rho0, theta0, phi0, grid):
    """
    Finds the node index corresponding to the rho,theta,zeta node closest to the given rho0,theta0,phi0

    Parameters
    ----------
    rho0 : float
        rho to find closest grid point to.
    theta0 : float
        theta to find closest grid point to.
    phi0 : float
        phi to find closest grid point to.
    grid : Grid
        grid to find closest point on


    Returns
    -------
    idx_pt : int
        index of the grid node closest to the given point.

    """
    rhos = grid.nodes[:, 0]
    thetas = grid.nodes[:, 1]
    phis = grid.nodes[:, 2]

    if theta0 < 0:
        theta0 = 2 * np.pi + theta0
    if theta0 > 2 * np.pi:
        theta0 == np.mod(theta0, 2 * np.pi)
    if phi0 < 0:
        phi0 = 2 * np.pi + phi0
    if phi0 > 2 * np.pi:
        phi0 == np.mod(phi0, 2 * np.pi)

    bool1 = np.logical_and(
        np.abs(rhos - rho0) == np.min(np.abs(rhos - rho0)),
        np.abs(thetas - theta0) == np.min(np.abs(thetas - theta0)),
    )
    bool2 = np.logical_and(bool1, np.abs(phis - phi0) == np.min(np.abs(phis - phi0)))
    idx_pt = np.where(bool2 == True)[0][0]
    return idx_pt


def _field_line_Rbf(rho, theta0, phi_end, grid, Rs, Zs, B_interp, phi0=0):
    """Takes the initial poloidal angle you want to seed a field line at (at phi=0),
    and integrates along the field line to the specified phi_end. returns fR,fZ,fPhi,
    the R,Z,Phi coordinates of the field line trajectory."""

    fR = []
    fZ = []
    fPhi = []
    idx0 = _find_idx(rho, theta0, phi0, grid)
    curr_R = Rs[idx0]
    curr_Z = Zs[idx0]
    fR.append(curr_R)
    fZ.append(curr_Z)
    fPhi.append(phi0)

    # integrate field lines in Phi
    print(
        "Integrating Magnetic Field Line Equation from seed theta = %f radians" % theta0
    )
    y0 = [fR[0], fZ[0]]

    def rhs(phi, y):
        """RHS of magnetic field line equation."""
        dRdphi = (
            y[0]
            * B_interp["B_R"](y[0], y[1], np.mod(phi, 2 * np.pi))
            / B_interp["B_phi"](y[0], y[1], np.mod(phi, 2 * np.pi))
        )
        dZdphi = (
            y[0]
            * B_interp["B_Z"](y[0], y[1], np.mod(phi, 2 * np.pi))
            / B_interp["B_phi"](y[0], y[1], np.mod(phi, 2 * np.pi))
        )
        return [dRdphi, dZdphi]

    n_tries = 1
    max_step = 0.01
    sol = solve_ivp(rhs, [0, phi_end], y0, max_step=max_step)
    while not sol.success and n_tries < 4:
        max_step = 0.5 * max_step
        n_tries += 1
        sol = solve_ivp(rhs, [0, phi_end], y0, max_step=max_step)
    fR = sol.y[0, :]
    fZ = sol.y[1, :]
    fPhi = sol.t
    return fR, fPhi, fZ, sol<|MERGE_RESOLUTION|>--- conflicted
+++ resolved
@@ -106,10 +106,7 @@
         Figure size (width, height) in inches. Default is (6, 6).
     equal : bool
         Whether axes should have equal scales for x and y.
-<<<<<<< HEAD
-
-=======
->>>>>>> cba574f4
+
     Returns
     -------
     fig : matplotlib.figure.Figure
@@ -168,21 +165,12 @@
     Parameters
     ----------
     kwargs
-<<<<<<< HEAD
-        Any arguments taken by LinearGrid.
-
-    Returns
-    -------
-    LinearGrid
-        Grid of coordinates to evaluate at.
-=======
          Any arguments taken by LinearGrid.
 
     Returns
     -------
     grid : LinearGrid
          Grid of coordinates to evaluate at.
->>>>>>> cba574f4
 
     """
     grid_args = {
@@ -211,12 +199,8 @@
     Parameters
     ----------
     grid : Grid
-<<<<<<< HEAD
         Grid of coordinates to evaluate at.
-=======
-         Grid of coordinates to evaluate at.
-
->>>>>>> cba574f4
+
     Returns
     -------
     axes : tuple of int
@@ -1359,15 +1343,9 @@
     Returns
     -------
     fig : matplotlib.figure.Figure
-<<<<<<< HEAD
-        handle to the figure used for plotting
-    ax : matplotlib.axes.Axes
-        handle to the axis used for plotting
-=======
         Figure being plotted to.
     ax : matplotlib.axes.Axes or ndarray of Axes
         Axes being plotted to.
->>>>>>> cba574f4
 
     """
     fig = plt.figure(figsize=kwargs.get("figsize", (4, 4)))
@@ -1435,15 +1413,8 @@
     fig : matplotlib.figure.Figure
         Figure being plotted to.
     ax : matplotlib.axes.Axes, ndarray of axes, or dict of axes
-<<<<<<< HEAD
-        axes used for plotting. A single axis is used for 1d basis functions,
-        2d or 3d bases return an ndarray or dict of axes
-=======
         Axes used for plotting. A single axis is used for 1d basis functions,
         2d or 3d bases return an ndarray or dict of axes.
-
-    """
->>>>>>> cba574f4
 
     """
     if basis.__class__.__name__ == "PowerSeries":
