from abc import ABC, abstractmethod

from desc.backend import jnp
from desc.io import IOAble
<<<<<<< HEAD


def cart2polvec(vec, x=None, y=None, phi=None):
    """Transform vectors from cartesian to polar form."""
    if x is not None and y is not None:
        phi = jnp.arctan2(y, x)
    rot = jnp.array(
        [
            [jnp.cos(phi), jnp.sin(phi), jnp.zeros_like(phi)],
            [-jnp.sin(phi), jnp.cos(phi), jnp.zeros_like(phi)],
            [jnp.zeros_like(phi), jnp.zeros_like(phi), jnp.ones_like(phi)],
        ]
    )
    rot = jnp.moveaxis(rot, -1, 0)
    polar = jnp.matmul(rot, vec.reshape((-1, 3, 1)))
    return polar.reshape((-1, 3))


def pol2cartvec(vec, x=None, y=None, phi=None):
    """Transform vectors from polar to cartesian form."""
    if x is not None and y is not None:
        phi = jnp.arctan2(y, x)
    rot = jnp.array(
        [
            [jnp.cos(phi), -jnp.sin(phi), jnp.zeros_like(phi)],
            [jnp.sin(phi), jnp.cos(phi), jnp.zeros_like(phi)],
            [jnp.zeros_like(phi), jnp.zeros_like(phi), jnp.ones_like(phi)],
        ]
    )
    rot = jnp.moveaxis(rot, -1, 0)
    cart = jnp.matmul(rot, vec.reshape((-1, 3, 1)))
    return cart.reshape((-1, 3))
=======
from .utils import rotation_matrix, reflection_matrix
>>>>>>> 3eb53380


class Curve(IOAble, ABC):
    """Abstract base class for 1D curves in 3D space."""

    _io_attrs_ = ["_name", "_grid", "shift", "rotmat"]

    def __init__(self, name):
        self.shift = jnp.array([0, 0, 0])
        self.rotmat = jnp.array([[1, 0, 0], [0, 1, 0], [0, 0, 1]])
        self.name = name

    @property
    def name(self):
<<<<<<< HEAD
        """Name of the profile."""
=======
        """Name of the curve."""
>>>>>>> 3eb53380
        return self._name

    @name.setter
    def name(self, new):
        self._name = new

    @property
    @abstractmethod
    def grid(self):
        """Grid for computation."""

    @abstractmethod
    def compute_coordinates(self, params=None, grid=None, dt=0):
        """Compute real space coordinates on predefined grid."""

    @abstractmethod
    def compute_frenet_frame(self, params=None, grid=None):
        """Compute Frenet frame on predefined grid."""

    @abstractmethod
    def compute_curvature(self, params=None, grid=None):
        """Compute curvature on predefined grid."""

    @abstractmethod
    def compute_torsion(self, params=None, grid=None):
        """Compute torsion on predefined grid."""

    @abstractmethod
    def compute_length(self, params=None, grid=None):
        """Compute the length of the curve using specified nodes for quadrature."""

    def translate(self, displacement=[0, 0, 0]):
        """Translate the curve by a rigid displacement in x, y, z"""
        self.shift += jnp.asarray(displacement)

    def rotate(self, axis=[0, 0, 1], angle=0):
        """Rotate the curve by a fixed angle about axis in xyz coordinates"""
        R = rotation_matrix(axis, angle)
        self.rotmat = R @ self.rotmat
        self.shift = self.shift @ R.T

    def flip(self, normal):
        """Flip the curve about the plane with specified normal"""
        F = reflection_matrix(normal)
        self.rotmat = F @ self.rotmat
        self.shift = self.shift @ F.T

    def __repr__(self):
        """string form of the object"""
        return (
            type(self).__name__
            + " at "
            + str(hex(id(self)))
            + " (name={}, grid={})".format(self.name, self.grid)
        )


class Surface(IOAble, ABC):
    """Abstract base class for 2d surfaces in 3d space."""

    _io_attrs_ = ["_name", "_grid", "_sym", "_L", "_M", "_N"]

    @property
    def name(self):
        """Name of the surface."""
        return self._name

    @name.setter
    def name(self, new):
        self._name = new

    @property
    def L(self):
        """maximum radial mode number"""
        return self._L

    @property
    def M(self):
        """maximum poloidal mode number"""
        return self._M

    @property
    def N(self):
        """maximum toroidal mode number"""
        return self._N

    @property
    def sym(self):
        """Stellarator symmetry."""
        return self._sym

    @property
    @abstractmethod
    def grid(self):
        """Grid for computation."""

    @abstractmethod
    def change_resolution(self, L, M, N):
        """Change the maximum resolution."""

    @abstractmethod
    def compute_coordinates(self, params=None, grid=None, dt=0, dz=0):
        """Compute coordinate values at specified nodes."""

    @abstractmethod
    def compute_normal(self, params=None, grid=None):
        """Compute normal vectors to the surface on predefined grid."""

    @abstractmethod
    def compute_surface_area(self, params=None, grids=None):
        """Compute surface area via quadrature."""

    @abstractmethod
    def compute_curvature(self, params=None, grid=None):
<<<<<<< HEAD
        """Compute gaussian and mean curvature."""
=======
        """Compute gaussian and mean curvature"""

    def __repr__(self):
        """string form of the object"""
        return (
            type(self).__name__
            + " at "
            + str(hex(id(self)))
            + " (name={}, grid={})".format(self.name, self.grid)
        )
>>>>>>> 3eb53380
<|MERGE_RESOLUTION|>--- conflicted
+++ resolved
@@ -2,42 +2,7 @@
 
 from desc.backend import jnp
 from desc.io import IOAble
-<<<<<<< HEAD
-
-
-def cart2polvec(vec, x=None, y=None, phi=None):
-    """Transform vectors from cartesian to polar form."""
-    if x is not None and y is not None:
-        phi = jnp.arctan2(y, x)
-    rot = jnp.array(
-        [
-            [jnp.cos(phi), jnp.sin(phi), jnp.zeros_like(phi)],
-            [-jnp.sin(phi), jnp.cos(phi), jnp.zeros_like(phi)],
-            [jnp.zeros_like(phi), jnp.zeros_like(phi), jnp.ones_like(phi)],
-        ]
-    )
-    rot = jnp.moveaxis(rot, -1, 0)
-    polar = jnp.matmul(rot, vec.reshape((-1, 3, 1)))
-    return polar.reshape((-1, 3))
-
-
-def pol2cartvec(vec, x=None, y=None, phi=None):
-    """Transform vectors from polar to cartesian form."""
-    if x is not None and y is not None:
-        phi = jnp.arctan2(y, x)
-    rot = jnp.array(
-        [
-            [jnp.cos(phi), -jnp.sin(phi), jnp.zeros_like(phi)],
-            [jnp.sin(phi), jnp.cos(phi), jnp.zeros_like(phi)],
-            [jnp.zeros_like(phi), jnp.zeros_like(phi), jnp.ones_like(phi)],
-        ]
-    )
-    rot = jnp.moveaxis(rot, -1, 0)
-    cart = jnp.matmul(rot, vec.reshape((-1, 3, 1)))
-    return cart.reshape((-1, 3))
-=======
 from .utils import rotation_matrix, reflection_matrix
->>>>>>> 3eb53380
 
 
 class Curve(IOAble, ABC):
@@ -52,11 +17,7 @@
 
     @property
     def name(self):
-<<<<<<< HEAD
-        """Name of the profile."""
-=======
         """Name of the curve."""
->>>>>>> 3eb53380
         return self._name
 
     @name.setter
@@ -171,10 +132,7 @@
 
     @abstractmethod
     def compute_curvature(self, params=None, grid=None):
-<<<<<<< HEAD
         """Compute gaussian and mean curvature."""
-=======
-        """Compute gaussian and mean curvature"""
 
     def __repr__(self):
         """string form of the object"""
@@ -183,5 +141,4 @@
             + " at "
             + str(hex(id(self)))
             + " (name={}, grid={})".format(self.name, self.grid)
-        )
->>>>>>> 3eb53380
+        )