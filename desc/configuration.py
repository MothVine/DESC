import numpy as np
import copy
import warnings
import matplotlib
from termcolor import colored
from abc import ABC
from shapely.geometry import LineString, MultiLineString
from desc.io import IOAble
from desc.utils import unpack_state, copy_coeffs
from desc.grid import Grid, LinearGrid, ConcentricGrid
from desc.transform import Transform
from desc.basis import (
    PowerSeries,
    FourierSeries,
    DoubleFourierSeries,
    FourierZernikeBasis,
)

from desc.compute_funs import (
    compute_profiles,
    compute_toroidal_coords,
    compute_cartesian_coords,
    compute_covariant_basis,
    compute_jacobian,
    compute_contravariant_basis,
    compute_magnetic_field_magnitude_axis,
    compute_current_density,
    compute_force_error_magnitude,
    compute_energy,
)


class _Configuration(IOAble, ABC):
    """Configuration is an abstract base class for equilibrium information.
    It contains information about a plasma state, including the
    shapes of flux surfaces and profile inputs. It can compute additional
    information, such as the magnetic field and plasma currents.
    """

    _io_attrs_ = [
        "_sym",
        "_Psi",
        "_NFP",
        "_L",
        "_M",
        "_N",
        "_x",
        "_R_lmn",
        "_Z_lmn",
        "_L_mn",
        "_Rb_mn",
        "_Zb_mn",
        "_p_l",
        "_i_l",
        "_R_basis",
        "_Z_basis",
        "_L_basis",
        "_Rb_basis",
        "_Zb_basis",
        "_p_basis",
        "_i_basis",
        "_index",
        "_bdry_mode",
        "_zeta_ratio",
    ]

    _object_lib_ = {
        "PowerSeries": PowerSeries,
        "FourierSeries": FourierSeries,
        "DoubleFourierSeries": DoubleFourierSeries,
        "FourierZernikeBasis": FourierZernikeBasis,
        "LinearGrid": LinearGrid,
        "ConcentricGrid": ConcentricGrid,
    }

    def __init__(
        self,
        inputs=None,
        load_from=None,
        file_format="hdf5",
        obj_lib=None,
    ):
        """Initializes a Configuration

        Parameters
        ----------
        inputs : dict
            Dictionary of inputs with the following required keys:
                Psi : float, total toroidal flux (in Webers) within LCFS
                NFP : int, number of field periods
                L : int, radial resolution
                M : int, poloidal resolution
                N : int, toroidal resolution
                profiles : ndarray, array of profile coeffs [l, p_l, i_l]
                boundary : ndarray, array of boundary coeffs [m, n, Rb_mn, Zb_mn]
            And the following optional keys:
                sym : bool, is the problem stellarator symmetric or not, default is False
                index : str, type of Zernike indexing scheme to use, default is 'ansi'
                bdry_mode : str, how to calculate error at bdry, default is 'spectral'
                zeta_ratio : float, Multiplier on the toroidal derivatives. Default = 1.0.
                axis : ndarray, array of magnetic axis coeffs [n, R0_n, Z0_n]
                x : ndarray, state vector [R_lmn, Z_lmn, L_mn]
                R_lmn : ndarray, spectral coefficients of R
                Z_lmn : ndarray, spectral coefficients of Z
                L_mn : ndarray, spectral coefficients of lambda
        load_from : str file path OR file instance
            file to initialize from
        file_format : str
            file format of file initializing from. Default is 'hdf5'

        """
        self._file_format_ = file_format
        if load_from is None:
            self.inputs = inputs
            self._init_from_inputs_(inputs=inputs)
        else:
            self._init_from_file_(
                load_from=load_from, file_format=file_format, obj_lib=obj_lib
            )
        self._make_labels()

    def _init_from_inputs_(self, inputs=None):
        # required inputs
        try:
            self._Psi = inputs["Psi"]
            self._NFP = inputs["NFP"]
            self._L = inputs["L"]
            self._M = inputs["M"]
            self._N = inputs["N"]
            self._profiles = inputs["profiles"]
            self._boundary = inputs["boundary"]
        except:
            raise ValueError(colored("input dict does not contain proper keys", "red"))

        # optional inputs
        self._sym = inputs.get("sym", False)
        self._index = inputs.get("index", "ansi")
        self._bdry_mode = inputs.get("bdry_mode", "spectral")
        self._zeta_ratio = inputs.get("zeta_ratio", 1.0)

        # keep track of where it came from
        self._parent = None
        self._children = []

        # stellarator symmetry for bases
        if self._sym:
            self._R_sym = "cos"
            self._Z_sym = "sin"
        else:
            self._R_sym = None
            self._Z_sym = None

        # create bases
        self._set_basis()

        # format profiles
        self._p_l, self._i_l = format_profiles(
            self._profiles, self._p_basis, self._i_basis
        )

        # format boundary
        self._Rb_mn, self._Zb_mn = format_boundary(
            self._boundary, self._Rb_basis, self._Zb_basis, self._bdry_mode
        )

        # check if state vector is provided
        try:
            self._x = inputs["x"]
            self._R_lmn, self._Z_lmn, self._L_mn = unpack_state(
                self._x, self._R_basis.num_modes, self._Z_basis.num_modes,
            )
        # default initial guess
        except:
            axis = inputs.get(
                "axis", self._boundary[np.where(self._boundary[:, 0] == 0)[0], 1:]
            )
            # check if R is provided
            try:
                self._R_lmn = inputs["R_lmn"]
            except:
                self._R_lmn = initial_guess(
                    self._R_basis, self._Rb_mn, self._Rb_basis, axis
                )
            # check if Z is provided
            try:
                self._Z_lmn = inputs["Z_lmn"]
            except:
                self._Z_lmn = initial_guess(
                    self._Z_basis, self._Zb_mn, self._Zb_basis, axis
                )
            # check if lambda is provided
            try:
                self._L_mn = inputs["L_mn"]
            except:
                self._L_mn = np.zeros((self._L_basis.num_modes,))
            self._x = np.concatenate([self._R_lmn, self._Z_lmn, self._L_mn])

    def _set_basis(self):

        self._R_basis = FourierZernikeBasis(
            L=self._L,
            M=self._M,
            N=self._N,
            NFP=self._NFP,
            sym=self._R_sym,
            index=self._index,
        )
        self._Z_basis = FourierZernikeBasis(
            L=self._L,
            M=self._M,
            N=self._N,
            NFP=self._NFP,
            sym=self._Z_sym,
            index=self._index,
        )
        self._L_basis = DoubleFourierSeries(
            M=self._M, N=self._N, NFP=self._NFP, sym=self._Z_sym,
        )
        self._Rb_basis = DoubleFourierSeries(
            M=self._M, N=self._N, NFP=self._NFP, sym=self._R_sym,
        )
        self._Zb_basis = DoubleFourierSeries(
            M=self._M, N=self._N, NFP=self._NFP, sym=self._Z_sym,
        )

        nonzero_modes = self._boundary[
            np.argwhere(self._boundary[:, 2:] != np.array([0, 0]))[:, 0]
        ]
        if nonzero_modes.size and (
            self._M < np.max(abs(nonzero_modes[:, 0]))
            or self._N < np.max(abs(nonzero_modes[:, 1]))
        ):
            warnings.warn(
                colored(
                    "Configuration resolution does not fully resolve boundary inputs, Configuration M,N={},{},  boundary resolution M,N={},{}".format(
                        self._M,
                        self._N,
                        int(np.max(abs(nonzero_modes[:, 0]))),
                        int(np.max(abs(nonzero_modes[:, 1]))),
                    ),
                    "yellow",
                )
            )

        self._p_basis = PowerSeries(L=self._L)
        self._i_basis = PowerSeries(L=self._L)
        nonzero_modes = self._profiles[
            np.argwhere(self._profiles[:, 1:] != np.array([0, 0]))[:, 0]
        ]

        if nonzero_modes.size and self._L < np.max(nonzero_modes[:, 0]):
            warnings.warn(
                colored(
                    "Configuration radial resolution does not fully resolve profile inputs, radial resolution L={}, profile resolution L={}".format(
                        self._L, int(np.max(nonzero_modes[:, 0]))
                    ),
                    "yellow",
                )
            )

    @property
    def parent(self):
        """Pointer to the equilibrium this was derived from"""
        return self._parent

    @property
    def children(self):
        """List of configurations that were derived from this one"""
        return self._children

    def copy(self, deepcopy=True):
        """Return a (deep)copy of this equilibrium"""
        if deepcopy:
            new = copy.deepcopy(self)
        else:
            new = copy.copy(self)
        new._parent = self
        self._children.append(new)
        return new

    def change_resolution(self, L=None, M=None, N=None, *args, **kwargs):
        """Set the spectral resolution

        Parameters
        ----------
        L : int
            maximum radial zernike mode number
        M : int
            maximum poloidal fourier mode number
        N : int
            maximum toroidal fourier mode number
        """

        L_change = M_change = N_change = False
        if L is not None and L != self._L:
            L_change = True
            self._L = L
        if M is not None and M != self._M:
            M_change = True
            self._M = M
        if N is not None and N != self._N:
            N_change = True
            self._N = N

        if not np.any([L_change, M_change, N_change]):
            return

        old_modes_R = self._R_basis.modes
        old_modes_Z = self._Z_basis.modes
        old_modes_L = self._L_basis.modes
        old_modes_p = self._p_basis.modes
        old_modes_i = self._i_basis.modes
        old_modes_Rb = self._Rb_basis.modes
        old_modes_Zb = self._Zb_basis.modes

        self._set_basis()

        # previous resolution may have left off some coeffs, so we should add them back in
        # but need to check if "profiles" is still accurate, might have been perturbed
        # so we reuse the old coeffs up to the old resolution
        full_p_l, full_i_l = format_profiles(
            self._profiles, self._p_basis, self._i_basis
        )
        self._p_l = copy_coeffs(self._p_l, old_modes_p, self.p_basis.modes, full_p_l)
        self._i_l = copy_coeffs(self._i_l, old_modes_i, self.p_basis.modes, full_i_l)

        # format boundary
        full_Rb_mn, full_Zb_mn = format_boundary(
            self._boundary, self._Rb_basis, self._Zb_basis, self._bdry_mode
        )
        self._Rb_mn = copy_coeffs(
            self._Rb_mn, old_modes_Rb, self.Rb_basis.modes, full_Rb_mn
        )
        self._Zb_mn = copy_coeffs(
            self._Zb_mn, old_modes_Zb, self.Zb_basis.modes, full_Zb_mn
        )

        self._R_lmn = copy_coeffs(self._R_lmn, old_modes_R, self._R_basis.modes)
        self._Z_lmn = copy_coeffs(self._Z_lmn, old_modes_Z, self._Z_basis.modes)
        self._L_mn = copy_coeffs(self._L_mn, old_modes_L, self._L_basis.modes)

        # state vector
        self._x = np.concatenate([self._R_lmn, self._Z_lmn, self._L_mn])
        self._make_labels()

    @property
    def sym(self):
        """bool : whether this equilibrium is stellarator symmetric"""
        return self._sym

    @property
    def bdry_mode(self):
        """str : mode for specifying plasma boundary"""
        return self._bdry_mode

    @property
    def Psi(self):
        """float : total toroidal flux (in Webers) within LCFS"""
        return self._Psi

    @Psi.setter
    def Psi(self, Psi):
        self._Psi = Psi

    @property
    def NFP(self):
        """int : number of field periods"""
        return self._NFP

    @NFP.setter
    def NFP(self, NFP):
        self._NFP = NFP

    @property
    def L(self):
        """int : maximum radial mode number"""
        return self._L

    @property
    def M(self):
        """int : maximum poloidal fourier mode number"""
        return self._M

    @property
    def N(self):
        """int : maximum toroidal fourier mode number"""
        return self._N

    @property
    def x(self):
        """ndarray : optimization state vector"""
        return self._x

    @x.setter
    def x(self, x):
        self._x = x
        self._R_lmn, self._Z_lmn, self._L_mn = unpack_state(
            self._x, self._R_basis.num_modes, self._Z_basis.num_modes,
        )

    @property
    def R_lmn(self):
        """ndarray : spectral coefficients of R"""
        return self._R_lmn

    @R_lmn.setter
    def R_lmn(self, R_lmn):
        self._R_lmn = R_lmn
        self._x = np.concatenate([self._R_lmn, self._Z_lmn, self._L_mn])

    @property
    def Z_lmn(self):
        """ndarray : spectral coefficients of Z"""
        return self._Z_lmn

    @Z_lmn.setter
    def Z_lmn(self, Z_lmn):
        self._Z_lmn = Z_lmn
        self._x = np.concatenate([self._R_lmn, self._Z_lmn, self._L_mn])

    @property
<<<<<<< HEAD
    def L_mn(self):
        """Spectral coefficients of lambda

        Returns
        -------
        ndarray
        """

        return self._L_mn

    @L_mn.setter
    def L_mn(self, L_mn) -> None:
        self._L_mn = L_mn
        self._x = np.concatenate([self._R_lmn, self._Z_lmn, self._L_mn])
=======
    def L_lmn(self):
        """ndarray : spectral coefficients of lambda"""
        return self._L_lmn

    @L_lmn.setter
    def L_lmn(self, L_lmn):
        self._L_lmn = L_lmn
        self._x = np.concatenate([self._R_lmn, self._Z_lmn, self._L_lmn])
>>>>>>> 9e69c9c3

    @property
    def Rb_mn(self):
        """ndarray : spectral coefficients of R at the boundary"""
        return self._Rb_mn

    @Rb_mn.setter
    def Rb_mn(self, Rb_mn):
        self._Rb_mn = Rb_mn

    @property
    def Zb_mn(self):
        """ndarray : spectral coefficients of Z at the boundary"""
        return self._Zb_mn

    @Zb_mn.setter
    def Zb_mn(self, Zb_mn):
        self._Zb_mn = Zb_mn

    @property
    def p_l(self):
        """ndarray : spectral coefficients of pressure profile"""
        return self._p_l

    @p_l.setter
    def p_l(self, p_l):
        self._p_l = p_l

    @property
    def i_l(self):
        """ndarray : spectral coefficients of iota profile"""
        return self._i_l

    @i_l.setter
    def i_l(self, i_l):
        self._i_l = i_l

    @property
    def R_basis(self):
        """FourierZernikeBasis : spectral basis for R"""
        return self._R_basis

    @property
    def Z_basis(self):
        """FourierZernikeBasis : spectral basis for Z"""
        return self._Z_basis

    @property
    def L_basis(self):
        """FourierZernikeBasis : spectral basis for lambda"""
        return self._L_basis

    @property
    def Rb_basis(self):
        """DoubleFourierSeries : spectral basis for R at the boundary"""
        return self._Rb_basis

    @property
    def Zb_basis(self):
        """DoubleFourierSeries : spectral basis for Z at the boundary"""
        return self._Zb_basis

    @property
    def p_basis(self):
        """PowerSeries : spectral basis for pressure"""
        return self._p_basis

    @property
    def i_basis(self):
        """PowerSeries : spectral basis for rotational transform"""
        return self._i_basis

    @property
    def zeta_ratio(self):
        """float : multiplier on toroidal derivatives"""
        return self._zeta_ratio

    @zeta_ratio.setter
    def zeta_ratio(self, zeta_ratio):
        self._zeta_ratio = zeta_ratio

    def _make_labels(self):
        R_label = ["R_{},{},{}".format(l, m, n) for l, m, n in self._R_basis.modes]
        Z_label = ["Z_{},{},{}".format(l, m, n) for l, m, n in self._Z_basis.modes]
        L_label = ["L_{},{},{}".format(l, m, n) for l, m, n in self._L_basis.modes]

        x_label = R_label + Z_label + L_label

        self.xlabel = {i: val for i, val in enumerate(x_label)}
        self.rev_xlabel = {val: i for i, val in self.xlabel.items()}

    def get_xlabel_by_idx(self, idx):
        """Find which mode corresponds to a given entry in x

        Parameters
        ----------
        idx : int or array-like of int
            index into optimization vector x

        Returns
        -------
        label : str or list of str
            label for the coefficient at index idx, eg R_0,1,3 or L_4,3,0
        """
        idx = np.atleast_1d(idx)
        labels = [self.xlabel.get(i, None) for i in idx]
        return labels

    def get_idx_by_xlabel(self, labels):
        """Find which index of x corresponds to a given mode

        Parameters
        ----------
        label : str or list of str
            label for the coefficient at index idx, eg R_0,1,3 or L_4,3,0

        Returns
        -------
        idx : int or array-like of int
            index into optimization vector x
        """

        if not isinstance(labels, (list, tuple)):
            labels = list(labels)
        idx = [self.rev_xlabel.get(label, None) for label in labels]
        return np.array(idx)

    def compute_profiles(self, grid):
        """Computes magnetic flux, pressure, and rotational transform profiles.

        Parameters
        ----------
        grid : Grid
            Collocation grid containing the (rho, theta, zeta) coordinates of
            the nodes to evaluate at.

        Returns
        -------
        profiles : dict
            dictionary of ndarray, shape(num_nodes,) of profiles.
            Keys are of the form 'X_y' meaning the derivative of X wrt to y.

        """
        R_transform = Transform(grid, self._R_basis, derivs=0, method="direct")
        Z_transform = Transform(grid, self._Z_basis, derivs=0, method="direct")
        L_transform = Transform(grid, self._L_basis, derivs=0, method="direct")
        p_transform = Transform(grid, self._p_basis, derivs=1, method="direct")
        i_transform = Transform(grid, self._i_basis, derivs=1, method="direct")

        profiles = compute_profiles(
            self._Psi,
            self._R_lmn,
            self._Z_lmn,
            self._Z_lmn,
            self._p_l,
            self._i_l,
            R_transform,
            Z_transform,
            L_transform,
            p_transform,
            i_transform,
            self._zeta_ratio,
        )

        return profiles

    def compute_toroidal_coords(self, grid):
        """Computes toroidal coordinates from polar coordinates.

        Parameters
        ----------
        grid : Grid
            Collocation grid containing the (rho, theta, zeta) coordinates of
            the nodes to evaluate at.

        Returns
        -------
        toroidal_coords : dict
            dictionary of ndarray, shape(num_nodes,) of toroidal coordinates.
            Keys are of the form 'X_y' meaning the derivative of X wrt to y.

        """

        # TODO: option to return intermediate variables for all these
        R_transform = Transform(grid, self._R_basis, derivs=0, method="direct")
        Z_transform = Transform(grid, self._Z_basis, derivs=0, method="direct")
        L_transform = Transform(grid, self._L_basis, derivs=0, method="direct")
        p_transform = Transform(grid, self._p_basis, derivs=0, method="direct")
        i_transform = Transform(grid, self._i_basis, derivs=0, method="direct")

        toroidal_coords = compute_toroidal_coords(
            self._Psi,
            self._R_lmn,
            self._Z_lmn,
            self._L_mn,
            self._p_l,
            self._i_l,
            R_transform,
            Z_transform,
            L_transform,
            p_transform,
            i_transform,
            self._zeta_ratio,
        )

        return toroidal_coords

    def compute_cartesian_coords(self, grid):
        """Computes cartesian coordinates from toroidal coordinates.

        Parameters
        ----------
        grid : Grid
            Collocation grid containing the (rho, theta, zeta) coordinates of
            the nodes to evaluate at.

        Returns
        -------
        toroidal_coords : dict
            dictionary of ndarray, shape(num_nodes,) of toroidal coordinates.
            Keys are of the form 'X_y' meaning the derivative of X wrt to y.

        """
        R_transform = Transform(grid, self._R_basis, derivs=0, method="direct")
        Z_transform = Transform(grid, self._Z_basis, derivs=0, method="direct")
        L_transform = Transform(grid, self._L_basis, derivs=0, method="direct")
        p_transform = Transform(grid, self._p_basis, derivs=0, method="direct")
        i_transform = Transform(grid, self._i_basis, derivs=0, method="direct")

        (cartesian_coords, toroidal_coords) = compute_cartesian_coords(
            self._Psi,
            self._R_lmn,
            self._Z_lmn,
            self._L_mn,
            self._p_l,
            self._i_l,
            R_transform,
            Z_transform,
            L_transform,
            p_transform,
            i_transform,
            self._zeta_ratio,
        )

        return cartesian_coords

    def compute_covariant_basis(self, grid):
        """Computes covariant basis vectors.

        Parameters
        ----------
        grid : Grid
            Collocation grid containing the (rho, theta, zeta) coordinates of
            the nodes to evaluate at.

        Returns
        -------
        cov_basis : dict
            dictionary of ndarray, shape(3,num_nodes), of covariant basis vectors.
            Keys are of the form 'e_x_y', meaning the covariant basis vector in
            the x direction, differentiated wrt to y.

        """
        R_transform = Transform(grid, self._R_basis, derivs=1, method="direct")
        Z_transform = Transform(grid, self._Z_basis, derivs=1, method="direct")
        L_transform = Transform(grid, self._L_basis, derivs=0, method="direct")
        p_transform = Transform(grid, self._p_basis, derivs=0, method="direct")
        i_transform = Transform(grid, self._i_basis, derivs=0, method="direct")

        (cov_basis, toroidal_coords) = compute_covariant_basis(
            self._Psi,
            self._R_lmn,
            self._Z_lmn,
            self._L_mn,
            self._p_l,
            self._i_l,
            R_transform,
            Z_transform,
            L_transform,
            p_transform,
            i_transform,
            self._zeta_ratio,
        )

        return cov_basis

    def compute_jacobian(self, grid):
        """Computes coordinate system jacobian.

        Parameters
        ----------
        grid : Grid
            Collocation grid containing the (rho, theta, zeta) coordinates of
            the nodes to evaluate at.

        Returns
        -------
        jacobian : dict
            dictionary of ndarray, shape(num_nodes,), of coordinate system jacobian.
            Keys are of the form 'g_x' meaning the x derivative of the coordinate
            system jacobian g.

        """
        R_transform = Transform(grid, self._R_basis, derivs=1, method="direct")
        Z_transform = Transform(grid, self._Z_basis, derivs=1, method="direct")
        L_transform = Transform(grid, self._L_basis, derivs=0, method="direct")
        p_transform = Transform(grid, self._p_basis, derivs=0, method="direct")
        i_transform = Transform(grid, self._i_basis, derivs=0, method="direct")

        (jacobian, cov_basis, toroidal_coords) = compute_jacobian(
            self._Psi,
            self._R_lmn,
            self._Z_lmn,
            self._L_mn,
            self._p_l,
            self._i_l,
            R_transform,
            Z_transform,
            L_transform,
            p_transform,
            i_transform,
            self._zeta_ratio,
        )

        return jacobian

    def compute_contravariant_basis(self, grid):
        """Computes contravariant basis vectors.

        Parameters
        ----------
        grid : Grid
            Collocation grid containing the (rho, theta, zeta) coordinates of
            the nodes to evaluate at.

        Returns
        -------
        con_basis : dict
            dictionary of ndarray, shape(3,num_nodes), of contravariant basis vectors.
            Keys are of the form 'e^x_y', meaning the contravariant basis vector
            in the x direction, differentiated wrt to y.

        """
        R_transform = Transform(grid, self._R_basis, derivs=1, method="direct")
        Z_transform = Transform(grid, self._Z_basis, derivs=1, method="direct")
        L_transform = Transform(grid, self._L_basis, derivs=0, method="direct")
        p_transform = Transform(grid, self._p_basis, derivs=0, method="direct")
        i_transform = Transform(grid, self._i_basis, derivs=0, method="direct")

        (con_basis, jacobian, cov_basis, toroidal_coords) = compute_contravariant_basis(
            self._Psi,
            self._R_lmn,
            self._Z_lmn,
            self._L_mn,
            self._p_l,
            self._i_l,
            R_transform,
            Z_transform,
            L_transform,
            p_transform,
            i_transform,
            self._zeta_ratio,
        )

        return con_basis

    def compute_magnetic_field(self, grid):
        """Computes magnetic field components.

        Parameters
        ----------
        grid : Grid
            Collocation grid containing the (rho, theta, zeta) coordinates of
            the nodes to evaluate at.

        Returns
        -------
        magnetic_field: dict
            dictionary of ndarray, shape(num_nodes,) of magnetic field components.
            Keys are of the form 'B_x_y' or 'B^x_y', meaning the covariant (B_x)
            or contravariant (B^x) component of the magnetic field, with the
            derivative wrt to y.

        """
        R_transform = Transform(grid, self._R_basis, derivs=2, method="direct")
        Z_transform = Transform(grid, self._Z_basis, derivs=2, method="direct")
        L_transform = Transform(grid, self._L_basis, derivs=1, method="direct")
        p_transform = Transform(grid, self._p_basis, derivs=1, method="direct")
        i_transform = Transform(grid, self._i_basis, derivs=1, method="direct")

        (
            magnetic_field,
            jacobian,
            cov_basis,
            toroidal_coords,
            profiles,
        ) = compute_magnetic_field_magnitude_axis(
            self._Psi,
            self._R_lmn,
            self._Z_lmn,
            self._L_mn,
            self._p_l,
            self._i_l,
            R_transform,
            Z_transform,
            L_transform,
            p_transform,
            i_transform,
            self._zeta_ratio,
        )

        return magnetic_field

    def compute_current_density(self, grid):
        """Computes current density field components.

        Parameters
        ----------
        grid : Grid
            Collocation grid containing the (rho, theta, zeta) coordinates of
            the nodes to evaluate at.

        Returns
        -------
        current_density : dict
            dictionary of ndarray, shape(num_nodes,), of current density components.
            Keys are of the form 'J^x_y' meaning the contravariant (J^x)
            component of the current, with the derivative wrt to y.

        """
        R_transform = Transform(grid, self._R_basis, derivs=2, method="direct")
        Z_transform = Transform(grid, self._Z_basis, derivs=2, method="direct")
        L_transform = Transform(grid, self._L_basis, derivs=2, method="direct")
        p_transform = Transform(grid, self._p_basis, derivs=1, method="direct")
        i_transform = Transform(grid, self._i_basis, derivs=1, method="direct")

        (
            current_density,
            magnetic_field,
            jacobian,
            cov_basis,
            toroidal_coords,
            profiles,
        ) = compute_current_density(
            self._Psi,
            self._R_lmn,
            self._Z_lmn,
            self._L_mn,
            self._p_l,
            self._i_l,
            R_transform,
            Z_transform,
            L_transform,
            p_transform,
            i_transform,
            self._zeta_ratio,
        )

        return current_density

    def compute_force_error(self, grid):
        """Computes force errors and magnitude.

        Parameters
        ----------
        grid : Grid
            Collocation grid containing the (rho, theta, zeta) coordinates of
            the nodes to evaluate at.

        Returns
        -------
        force_error : dict
            dictionary of ndarray, shape(num_nodes,), of force error components.
            Keys are of the form 'F_x' meaning the covariant (F_x) component of the
            force error.

        """
        R_transform = Transform(grid, self._R_basis, derivs=2, method="direct")
        Z_transform = Transform(grid, self._Z_basis, derivs=2, method="direct")
        L_transform = Transform(grid, self._L_basis, derivs=2, method="direct")
        p_transform = Transform(grid, self._p_basis, derivs=1, method="direct")
        i_transform = Transform(grid, self._i_basis, derivs=1, method="direct")

        (
            force_error,
            current_density,
            magnetic_field,
            con_basis,
            jacobian,
            cov_basis,
            toroidal_coords,
            profiles,
        ) = compute_force_error_magnitude(
            self._Psi,
            self._R_lmn,
            self._Z_lmn,
            self._L_mn,
            self._p_l,
            self._i_l,
            R_transform,
            Z_transform,
            L_transform,
            p_transform,
            i_transform,
            self._zeta_ratio,
        )

        return force_error

    def compute_energy(self, grid):
        """Computes total MHD energy

        Also computes the individual components (magnetic and pressure)

        Parameters
        ----------
        grid : Grid
            Quadrature grid containing the (rho, theta, zeta) coordinates of
            the nodes to evaluate at

        Returns
        -------
        energy : dict
            Keys are 'W_B' for magnetic energy (B**2 / 2mu0 integrated over volume),
            'W_p' for pressure energy (-p integrated over volume), and 'W' for total
            MHD energy (W_B + W_p)

        """
        R_transform = Transform(grid, self._R_basis, derivs=2, method="direct")
        Z_transform = Transform(grid, self._Z_basis, derivs=2, method="direct")
        L_transform = Transform(grid, self._L_basis, derivs=2, method="direct")
        p_transform = Transform(grid, self._p_basis, derivs=1, method="direct")
        i_transform = Transform(grid, self._i_basis, derivs=1, method="direct")

        (
            energy,
            magnetic_field,
            jacobian,
            cov_basis,
            toroidal_coords,
            profiles,
        ) = compute_energy(
            self._Psi,
            self._R_lmn,
            self._Z_lmn,
            self._L_mn,
            self._p_l,
            self._i_l,
            R_transform,
            Z_transform,
            L_transform,
            p_transform,
            i_transform,
            self._zeta_ratio,
        )

        return energy

    def compute_axis_location(self, zeta=0):
        """Find the axis location on specified zeta plane(s)

        Parameters
        ----------
        zeta : float or array-like of float
            zeta planes to find axis on

        Returns
        -------
        R0 : ndarray
            R coordinate of axis on specified zeta planes
        Z0 : ndarray
            Z coordinate of axis on specified zeta planes
        """

        z = np.atleast_1d(zeta).flatten()
        r = np.zeros_like(z)
        t = np.zeros_like(z)
        nodes = np.array([r, t, z]).T
        R0 = np.dot(self.R_basis.evaluate(nodes), self.R_lmn)
        Z0 = np.dot(self.Z_basis.evaluate(nodes), self.Z_lmn)

        return R0, Z0

    def is_nested(self, nsurfs=10, ntheta=20, zeta=0, Nt=45, Nr=20):
        """Checks that an equilibrium has properly nested flux surfaces
            in a given toroidal plane

        Parameters
        ----------
        nsurfs : int, optional
            number of radial surfaces to check (Default value = 10)
        ntheta : int, optional
            number of sfl poloidal contours to check (Default value = 20)
        zeta : float, optional
            toroidal plane to check (Default value = 0)
        Nt : int, optional
            number of theta points to use for the r contours (Default value = 45)
        Nr : int, optional
            number of r points to use for the theta contours (Default value = 20)

        Returns
        -------
        is_nested : bool
            whether or not the surfaces are nested
        """

        r_grid = LinearGrid(L=nsurfs, M=Nt, zeta=zeta, endpoint=True)
        t_grid = LinearGrid(L=Nr, M=ntheta, zeta=zeta, endpoint=False)

        r_coords = self.compute_toroidal_coords(r_grid)
        t_coords = self.compute_toroidal_coords(t_grid)

        v_nodes = t_grid.nodes
        v_nodes[:, 1] = t_grid.nodes[:, 1] - t_coords["lambda"]
        v_grid = Grid(v_nodes)
        v_coords = self.compute_toroidal_coords(v_grid)

        # rho contours
        Rr = r_coords["R"].reshape((r_grid.L, r_grid.M, r_grid.N))[:, :, 0]
        Zr = r_coords["Z"].reshape((r_grid.L, r_grid.M, r_grid.N))[:, :, 0]

        # theta contours
        Rv = v_coords["R"].reshape((t_grid.L, t_grid.M, t_grid.N))[:, :, 0]
        Zv = v_coords["Z"].reshape((t_grid.L, t_grid.M, t_grid.N))[:, :, 0]

        rline = MultiLineString(
            [LineString(np.array([R, Z]).T) for R, Z in zip(Rr, Zr)]
        )
        vline = MultiLineString(
            [LineString(np.array([R, Z]).T) for R, Z in zip(Rv.T, Zv.T)]
        )

        return rline.is_simple and vline.is_simple


def format_profiles(profiles, p_basis, i_basis):
    """Formats profile input arrays

    Parameters
    ----------
    profiles : ndarray, shape(Nbdry,3)
        array of fourier coeffs [l, p, i]
    p_basis : PowerSeries
        spectral basis for p_l coefficients
    i_basis : PowerSeries
        spectral basis for i_l coefficients

    Returns
    -------
    p_l : ndarray
        spectral coefficients for pressure profile
    i_l : ndarray
        spectral coefficients for rotational transform profile

    """
    p_l = np.zeros((p_basis.num_modes,))
    i_l = np.zeros((i_basis.num_modes,))

    for l, p, i in profiles:
        idx_p = np.where(p_basis.modes[:, 0] == int(l))[0]
        idx_i = np.where(i_basis.modes[:, 0] == int(l))[0]
        p_l[idx_p] = p
        i_l[idx_i] = i

    return p_l, i_l


def format_boundary(boundary, Rb_basis, Zb_basis, mode="spectral"):
    """Formats boundary arrays and converts between real and fourier representations

    Parameters
    ----------
    boundary : ndarray, shape(Nbdry,4)
        array of fourier coeffs [m, n, Rb_mn, Zb_mn]
        or array of real space coordinates, [theta, phi, R, Z]
    Rb_basis : DoubleFourierSeries
        spectral basis for Rb_mn coefficients
    Zb_basis : DoubleFourierSeries
        spectral basis for Zb_mn coefficients
    mode : str
        one of 'real', 'spectral'. Whether bdry is specified in real or spectral space.

    Returns
    -------
    Rb_mn : ndarray
        spectral coefficients for R boundary
    Zb_mn : ndarray
        spectral coefficients for Z boundary

    """
    if mode == "real":
        theta = boundary[:, 0]
        phi = boundary[:, 1]
        rho = np.ones_like(theta)

        nodes = np.array([rho, theta, phi]).T
        grid = Grid(nodes)
        R1_tform = Transform(grid, Rb_basis, build=True, build_pinv=True)
        Z1_tform = Transform(grid, Zb_basis, build=True, build_pinv=True)

        # fit real data to spectral coefficients
        Rb_mn = R1_tform.fit(boundary[:, 2])
        Zb_mn = Z1_tform.fit(boundary[:, 3])

    else:
        Rb_mn = np.zeros((Rb_basis.num_modes,))
        Zb_mn = np.zeros((Zb_basis.num_modes,))

        for m, n, R1, Z1 in boundary:
            idx_R = np.where((Rb_basis.modes[:, 1:] == [int(m), int(n)]).all(axis=1))[0]
            idx_Z = np.where((Zb_basis.modes[:, 1:] == [int(m), int(n)]).all(axis=1))[0]
            Rb_mn[idx_R] = R1
            Zb_mn[idx_Z] = Z1

    return Rb_mn, Zb_mn


def initial_guess(x_basis, b_mn, b_basis, axis):
    """creates the coefficients x_lmn based on the boundary coefficients b_mn"""

    x_lmn = np.zeros((x_basis.num_modes,))
    for k in range(b_basis.num_modes):
        m = b_basis.modes[k, 1]
        n = b_basis.modes[k, 2]
        idx = np.where((x_basis.modes == [np.abs(m), m, n]).all(axis=1))[0]
        if m == 0:
            idx0 = np.where(axis[:, 0] == n)[0]
            idx2 = np.where((x_basis.modes == [np.abs(m) + 2, m, n]).all(axis=1))[0]
            if len(idx0):
                x0 = axis[idx0, 1]
            else:
                x0 = b_mn[k]
            x_lmn[idx] = (b_mn[k] + x0) / 2
            x_lmn[idx2] = (b_mn[k] - x0) / 2
        else:
            x_lmn[idx] = b_mn[k]

    return x_lmn<|MERGE_RESOLUTION|>--- conflicted
+++ resolved
@@ -167,7 +167,9 @@
         try:
             self._x = inputs["x"]
             self._R_lmn, self._Z_lmn, self._L_mn = unpack_state(
-                self._x, self._R_basis.num_modes, self._Z_basis.num_modes,
+                self._x,
+                self._R_basis.num_modes,
+                self._Z_basis.num_modes,
             )
         # default initial guess
         except:
@@ -214,13 +216,22 @@
             index=self._index,
         )
         self._L_basis = DoubleFourierSeries(
-            M=self._M, N=self._N, NFP=self._NFP, sym=self._Z_sym,
+            M=self._M,
+            N=self._N,
+            NFP=self._NFP,
+            sym=self._Z_sym,
         )
         self._Rb_basis = DoubleFourierSeries(
-            M=self._M, N=self._N, NFP=self._NFP, sym=self._R_sym,
+            M=self._M,
+            N=self._N,
+            NFP=self._NFP,
+            sym=self._R_sym,
         )
         self._Zb_basis = DoubleFourierSeries(
-            M=self._M, N=self._N, NFP=self._NFP, sym=self._Z_sym,
+            M=self._M,
+            N=self._N,
+            NFP=self._NFP,
+            sym=self._Z_sym,
         )
 
         nonzero_modes = self._boundary[
@@ -395,7 +406,9 @@
     def x(self, x):
         self._x = x
         self._R_lmn, self._Z_lmn, self._L_mn = unpack_state(
-            self._x, self._R_basis.num_modes, self._Z_basis.num_modes,
+            self._x,
+            self._R_basis.num_modes,
+            self._Z_basis.num_modes,
         )
 
     @property
@@ -419,31 +432,14 @@
         self._x = np.concatenate([self._R_lmn, self._Z_lmn, self._L_mn])
 
     @property
-<<<<<<< HEAD
     def L_mn(self):
-        """Spectral coefficients of lambda
-
-        Returns
-        -------
-        ndarray
-        """
-
+        """ndarray : spectral coefficients of lambda"""
         return self._L_mn
 
     @L_mn.setter
-    def L_mn(self, L_mn) -> None:
+    def L_mn(self, L_mn):
         self._L_mn = L_mn
         self._x = np.concatenate([self._R_lmn, self._Z_lmn, self._L_mn])
-=======
-    def L_lmn(self):
-        """ndarray : spectral coefficients of lambda"""
-        return self._L_lmn
-
-    @L_lmn.setter
-    def L_lmn(self, L_lmn):
-        self._L_lmn = L_lmn
-        self._x = np.concatenate([self._R_lmn, self._Z_lmn, self._L_lmn])
->>>>>>> 9e69c9c3
 
     @property
     def Rb_mn(self):
