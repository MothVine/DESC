import numpy as np
from abc import ABC, abstractmethod
from desc.equilibrium_io import IOAble

from desc.backend import jnp, sign, fori_loop, flatten_list, factorial, equals, Tristate


class Basis(IOAble,ABC):
    """Basis is an abstract base class for spectral basis sets

    Attributes
    ----------
    L : int
        maximum radial resolution
    M : int
        maximum poloidal resolution
    N : int
        maximum toroidal resolution
    NFP : int
        number of field periods
    sym : Tristate
        True for cos(m*t-n*z) symmetry, False for sin(m*t-n*z) symmetry,
        None for no symmetry (Default)
    modes : ndarray of int, shape(Nmodes,3)
        array of mode numbers [l,m,n]
        each row is one basis function with modes (l,m,n)

    """
    _save_attrs_ = ['_Basis__L', '_Basis__M', '_Basis__N', '_Basis__NFP',
                             '_Basis__modes']

    @abstractmethod
    def __init__(self) -> None:
        pass

    def __eq__(self, other) -> bool:
        """Overloads the == operator

        Parameters
        ----------
        other : Basis
            another Basis object to compare to

        Returns
        -------
        bool
            True if other is a Basis with the same attributes as self
            False otherwise

        """
        if self.__class__ != other.__class__:
            return False
        return equals(self.__dict__, other.__dict__)

    def _enforce_symmetry_(self) -> None:
        """Enforces stellarator symmetry

        Returns
        -------
        None

        """
        if self.__sym == True:     # cos(m*t-n*z) symmetry
            non_sym_idx = np.where(sign(self.__modes[:, 1]) !=
                                   sign(self.__modes[:, 2]))
            self.__modes = np.delete(self.__modes, non_sym_idx, axis=0)
        elif self.__sym == False:  # sin(m*t-n*z) symmetry
            non_sym_idx = np.where(sign(self.__modes[:, 1]) ==
                                   sign(self.__modes[:, 2]))
            self.__modes = np.delete(self.__modes, non_sym_idx, axis=0)

    def _sort_modes_(self) -> None:
        """Sorts modes for use with FFT

        Returns
        -------
        None

        """
        sort_idx = np.lexsort((self.__modes[:, 0], self.__modes[:, 1],
                               self.__modes[:, 2]))
        self.__modes = self.__modes[sort_idx]

    def _def_save_attrs_(self) -> None:
        """Defines attributes to save

        Returns
        -------
        None

        """
        self._save_attrs_ = ['_Basis__L', '_Basis__M', '_Basis__N', '_Basis__NFP',
                             '_Basis__modes']

    @abstractmethod
    def get_modes(self):
        pass

    @abstractmethod
    def evaluate(self):
        pass

    @abstractmethod
    def change_resolution(self) -> None:
        pass

    @property
    def L(self) -> int:
        return self.__L

    @property
    def M(self) -> int:
        return self.__M

    @property
    def N(self) -> int:
        return self.__N

    @property
    def NFP(self) -> int:
        return self.__NFP

    @property
    def sym(self) -> Tristate:
        return self.__sym

    @property
    def modes(self):
        return self.__modes

    @modes.setter
    def modes(self, modes) -> None:
        self.__modes = modes

    @property
    def num_modes(self) -> int:
        return self.__modes.shape[0]


class PowerSeries(Basis):
    """1D basis set for flux surface quantities.
       Power series in the radial coordinate.
    """

    def __init__(self, L:int=0, load_from=None, file_format=None, obj_lib=None) -> None:
        """Initializes a PowerSeries

        Parameters
        ----------
        L : int
            maximum radial resolution

        Returns
        -------
        None

        """
<<<<<<< HEAD
        if load_from is None:
            self._Basis__L = L
            self._Basis__M = 0
            self._Basis__N = 0
            self._Basis__NFP = 1
            self._Basis__sym = None
=======
        self._Basis__L = L
        self._Basis__M = 0
        self._Basis__N = 0
        self._Basis__NFP = 1
        self._Basis__sym = None
>>>>>>> 34bdc9f0

            self._Basis__modes = self.get_modes(L=self._Basis__L)

<<<<<<< HEAD
            self._enforce_symmetry_()
            self._sort_modes_()
            #self._def_save_attrs_()
        else:
            self._init_from_file_(load_from=load_from, file_format=file_format, obj_lib=obj_lib)
=======
        self._enforce_symmetry_()
        self._sort_modes_()
        self._def_save_attrs_()
>>>>>>> 34bdc9f0

    def get_modes(self, L:int=0):
        """Gets mode numbers for power series

        Parameters
        ----------
        L : int
            maximum radial resolution

        Returns
        -------
        modes : ndarray of int, shape(Nmodes,3)
            array of mode numbers [l,m,n]
            each row is one basis function with modes (l,m,n)

        """
        return np.array([[l, 0, 0] for l in range(L+1)])

    def evaluate(self, nodes, derivatives=np.array([0, 0, 0])):
        """Evaluates basis functions at specified nodes

        Parameters
        ----------
        nodes : ndarray of float, size(3,N)
            node coordinates, in (rho,theta,zeta)
        derivatives : ndarray of int, shape(3,)
            order of derivatives to compute in (rho,theta,zeta)

        Returns
        -------
        y : ndarray, shape(N,K)
            basis functions evaluated at nodes

        """
        return powers(nodes[:, 0], self._Basis__modes[:, 0], dr=derivatives[0])

    def change_resolution(self, L:int) -> None:
        """

        Parameters
        ----------
        L : int
            maximum radial resolution

        Returns
        -------
        None

        """
        if L != self._Basis__L:
            self._Basis__L = L
            self._Basis__modes = self.get_modes(self._Basis__L)
            self.sort_nodes()


class DoubleFourierSeries(Basis):
    """2D basis set for use on a single flux surface.
       Fourier series in both the poloidal and toroidal coordinates.
    """

<<<<<<< HEAD
    def __init__(self, M:int=0, N:int=0, NFP:int=1, sym:Tristate=None,
            load_from=None, file_format=None, obj_lib=None) -> None:
=======
    def __init__(self, M:int=0, N:int=0, NFP:int=1, sym:Tristate=None) -> None:
>>>>>>> 34bdc9f0
        """Initializes a DoubleFourierSeries

        Parameters
        ----------
        M : int
            maximum poloidal resolution
        N : int
            maximum toroidal resolution
        NFP : int
            number of field periods
        sym : Tristate
            True for cos(m*t-n*z) symmetry, False for sin(m*t-n*z) symmetry,
            None for no symmetry (Default)

        Returns
        -------
        None

        """
<<<<<<< HEAD
        if load_from is None:
            self._Basis__L = 0
            self._Basis__M = M
            self._Basis__N = N
            self._Basis__NFP = NFP
            self._Basis__sym = sym
=======
        self._Basis__L = 0
        self._Basis__M = M
        self._Basis__N = N
        self._Basis__NFP = NFP
        self._Basis__sym = sym
>>>>>>> 34bdc9f0

            self._Basis__modes = self.get_modes(M=self._Basis__M, N=self._Basis__N)

<<<<<<< HEAD
            self._enforce_symmetry_()
            self._sort_modes_()
            #self._def_save_attrs_()
        else:
            self._init_from_file_(load_from=load_from, file_format=file_format, obj_lib=obj_lib)
=======
        self._enforce_symmetry_()
        self._sort_modes_()
        self._def_save_attrs_()
>>>>>>> 34bdc9f0

    def get_modes(self, M:int=0, N:int=0) -> None:
        """Gets mode numbers for double fourier series

        Parameters
        ----------
        M : int
            maximum poloidal resolution
        N : int
            maximum toroidal resolution

        Returns
        -------
        modes : ndarray of int, shape(Nmodes,3)
            array of mode numbers [l,m,n]
            each row is one basis function with modes (l,m,n)

        """
        dim_pol = 2*M+1
        dim_tor = 2*N+1
        return np.array([[0, m-M, n-N] for m in range(dim_pol) for n in range(dim_tor)])

    def evaluate(self, nodes, derivatives=np.array([0, 0, 0])):
        """Evaluates basis functions at specified nodes

        Parameters
        ----------
        nodes : ndarray of float, size(3,N)
            node coordinates, in (rho,theta,zeta)
        derivatives : ndarray of int, shape(3,)
            order of derivatives to compute in (rho,theta,zeta)

        Returns
        -------
        y : ndarray, shape(N,K)
            basis functions evaluated at nodes

        """
        poloidal = fourier(nodes[:, 1], self._Basis__modes[:, 1], dt=derivatives[1])
        toroidal = fourier(nodes[:, 2], self._Basis__modes[:, 2], NFP=self._Basis__NFP, dt=derivatives[2])
        return poloidal*toroidal

    def change_resolution(self, M:int, N:int) -> None:
        """

        Parameters
        ----------
        M : int
            maximum poloidal resolution
        N : int
            maximum toroidal resolution

        Returns
        -------
        None

        """
        if M != self._Basis__M or N != self._Basis__N:
            self._Basis__M = M
            self._Basis__N = N
            self._Basis__modes = self.get_modes(self._Basis__M, self._Basis__N)
            self.sort_nodes()


class FourierZernikeBasis(Basis):
    """3D basis set for analytic functions in a toroidal volume.
       Zernike polynomials in the radial & poloidal coordinates, and a Fourier
       series in the toroidal coordinate.
    """

    def __init__(self, L:int=-1, M:int=0, N:int=0, NFP:int=1,
<<<<<<< HEAD
                 sym:Tristate=None, index:str='ansi',
                 load_from=None, file_format=None, obj_lib=None) -> None:
=======
                 sym:Tristate=None, index:str='ansi') -> None:
>>>>>>> 34bdc9f0
        """Initializes a FourierZernikeBasis

        Parameters
        ----------
        L : int
            maximum radial resolution
        M : int
            maximum poloidal resolution
        N : int
            maximum toroidal resolution
        NFP : int
            number of field periods
        sym : Tristate
            True for cos(m*t-n*z) symmetry, False for sin(m*t-n*z) symmetry,
            None for no symmetry (Default)
        index : str
            Indexing method, one of the following options:
            ('ansi','frige','chevron','house').
            For L=0, all methods are equivalent and give a "chevron" shaped
            basis (only the outer edge of the zernike pyramid of width M).
            For L>0, the indexing scheme defines order of the basis functions:
            ``'ansi'``: ANSI indexing fills in the pyramid with triangles of
            decreasing size, ending in a triagle shape. The maximum L is M,
            at which point the traditional ANSI indexing is recovered.
            Gives a single mode at m=M, and multiple modes at l=L, from m=0 to m=l.
            Total number of modes = (M-(L//2)+1)*((L//2)+1)
            ``'fringe'``: Fringe indexing fills in the pyramid with chevrons of
            decreasing size, ending in a diamond shape. The maximum L is 2*M,
            for which the traditional fringe/U of Arizona indexing is recovered.
            Gives a single mode at m=M and a single mode at l=L and m=0.
            Total number of modes = (M+1)*(M+2)/2 - (M-L//2+1)*(M-L//2)/2
            ``'chevron'``: Beginning from the initial chevron of width M,
            increasing L adds additional chevrons of the same width.
            Similar to "house" but with fewer modes with high l and low m.
            Total number of modes = (M+1)*(2*(L//2)+1)
            ``'house'``: Fills in the pyramid row by row, with a maximum
            horizontal width of M and a maximum radial resolution of L.
            For L=M, it is equivalent to ANSI, while for L>M it takes on a
            "house" like shape. Gives multiple modes at m=M and l=L.
            (Default value = 'ansi')

        Returns
        -------
        modes : ndarray of int, shape(Nmodes,3)
            array of mode numbers [l,m,n]
            each row is one basis function with modes (l,m,n)

        """
<<<<<<< HEAD
        if load_from is None:
            self._Basis__L = L
            self._Basis__M = M
            self._Basis__N = N
            self._Basis__NFP = NFP
            self._Basis__sym = sym
            self.__index = index

            self._Basis__modes = self.get_modes(L=self._Basis__L, M=self._Basis__M,
                                            N=self._Basis__N, index=self.__index)

            self._enforce_symmetry_()
            self._sort_modes_()
            #self._def_save_attrs_()
        else:
            self._init_from_file_(load_from=load_from, file_format=file_format, obj_lib=obj_lib)
=======
        self._Basis__L = L
        self._Basis__M = M
        self._Basis__N = N
        self._Basis__NFP = NFP
        self._Basis__sym = sym
        self.__index = index

        self._Basis__modes = self.get_modes(L=self._Basis__L, M=self._Basis__M,
                                        N=self._Basis__N, index=self.__index)

        self._enforce_symmetry_()
        self._sort_modes_()
        self._def_save_attrs_()
>>>>>>> 34bdc9f0

    def get_modes(self, L:int=-1, M:int=0, N:int=0, index:str='ansi'):
        """Gets mode numbers for Fourier-Zernike basis functions

        Parameters
        ----------
        L : int
            maximum radial resolution
        M : int
            maximum poloidal resolution
        N : int
            maximum toroidal resolution
        index : str
            Indexing method, one of the following options:
            ('ansi','frige','chevron','house').
            For L=0, all methods are equivalent and give a "chevron" shaped
            basis (only the outer edge of the zernike pyramid of width M).
            For L>0, the indexing scheme defines order of the basis functions:
            ``'ansi'``: ANSI indexing fills in the pyramid with triangles of
            decreasing size, ending in a triagle shape. The maximum L is M,
            at which point the traditional ANSI indexing is recovered.
            Gives a single mode at m=M, and multiple modes at l=L, from m=0 to m=l.
            Total number of modes = (M-(L//2)+1)*((L//2)+1)
            ``'fringe'``: Fringe indexing fills in the pyramid with chevrons of
            decreasing size, ending in a diamond shape. The maximum L is 2*M,
            for which the traditional fringe/U of Arizona indexing is recovered.
            Gives a single mode at m=M and a single mode at l=L and m=0.
            Total number of modes = (M+1)*(M+2)/2 - (M-L//2+1)*(M-L//2)/2
            ``'chevron'``: Beginning from the initial chevron of width M,
            increasing L adds additional chevrons of the same width.
            Similar to "house" but with fewer modes with high l and low m.
            Total number of modes = (M+1)*(2*(L//2)+1)
            ``'house'``: Fills in the pyramid row by row, with a maximum
            horizontal width of M and a maximum radial resolution of L.
            For L=M, it is equivalent to ANSI, while for L>M it takes on a
            "house" like shape. Gives multiple modes at m=M and l=L.
            (Default value = 'ansi')

        Returns
        -------
        modes : ndarray of int, shape(Nmodes,3)
            array of mode numbers [l,m,n]
            each row is one basis function with modes (l,m,n)

        """
        default_L = {'ansi': M,
                     'fringe': 2*M,
                     'chevron': M,
                     'house': 2*M}
        L = L if L >= 0 else default_L[index]

        if index == 'ansi':
            pol_posm = [[(m+d, m) for m in range(0, M+1) if m+d < M+1]
                        for d in range(0, L+1, 2)]

        elif index == 'fringe':
            pol_posm = [[(m+d//2, m-d//2) for m in range(0, M+1) if m-d//2 >= 0]
                        for d in range(0, L+1, 2)]

        elif index == 'chevron':
            pol_posm = [(m+d, m) for m in range(0, M+1)
                        for d in range(0, L+1, 2)]

        elif index == 'house':
            pol_posm = [[(l, m) for m in range(0, M+1) if l >= m and (l-m) % 2 == 0]
                        for l in range(0, L+1)] + [(m, m) for m in range(M+1)]
            pol_posm = list(dict.fromkeys(flatten_list(pol_posm)))

        pol = [[(l, m), (l, -m)] if m != 0 else [(l, m)]
               for l, m in flatten_list(pol_posm)]
        pol = np.array(flatten_list(pol))
        num_pol = len(pol)

        pol = np.tile(pol, (2*N+1, 1))
        tor = np.atleast_2d(
            np.tile(np.arange(-N, N+1), (num_pol, 1)).flatten(order='f')).T
        return np.hstack([pol, tor])

    def evaluate(self, nodes, derivatives=np.array([0, 0, 0])):
        """Evaluates basis functions at specified nodes

        Parameters
        ----------
        nodes : ndarray of float, size(3,N)
            node coordinates, in (rho,theta,zeta)
        derivatives : ndarray of int, shape(3,)
            order of derivatives to compute in (rho,theta,zeta)

        Returns
        -------
        y : ndarray, shape(N,K)
            basis functions evaluated at nodes

        """
        radial = jacobi(nodes[:, 0], self._Basis__modes[:, 0], self._Basis__modes[:, 1], dr=derivatives[0])
        poloidal = fourier(nodes[:, 1], self._Basis__modes[:, 1], dt=derivatives[1])
        toroidal = fourier(nodes[:, 2], self._Basis__modes[:, 2], NFP=self._Basis__NFP, dt=derivatives[2])
        return radial*poloidal*toroidal

    def change_resolution(self, M:int, N:int, delta_lm:int) -> None:
        """

        Parameters
        ----------
        M : int
            maximum poloidal resolution
        N : int
            maximum toroidal resolution
        delta_lm : int
            maximum difference between poloidal and radial resolution (l-m).
            If < 0, defaults to ``M`` for 'ansi' or 'chevron' indexing, and
            ``2*M`` for 'fringe' or 'house'. Unused for 'fourier' indexing.

        Returns
        -------
        None

        """
        if M != self._Basis__M or N != self._Basis__N or delta_lm != self.__delta_lm:
            self._Basis__M = M
            self._Basis__N = N
            self.__delta_lm = delta_lm
            self._Basis__modes = self.get_modes(self._Basis__M, self._Basis__N,
                          delta_lm=self.__delta_lm, indexing=self.__indexing)
            self.sort_nodes()


def polyder_vec(p, m):
    """Vectorized version of polyder for differentiating multiple polynomials of the same degree

    Parameters
    ----------
    p : ndarray, shape(N,M)
        polynomial coefficients. Each row is 1 polynomial, in descending powers of x,
        each column is a power of x
    m : int >=0
        order of derivative

    Returns
    -------
    der : ndarray, shape(N,M)
        polynomial coefficients for derivative in descending order

    """
    m = jnp.asarray(m, dtype=int)  # order of derivative
    p = jnp.atleast_2d(p)
    n = p.shape[1] - 1             # order of polynomials

    D = jnp.arange(n, -1, -1)
    D = factorial(D) / factorial(D-m)

    p = jnp.roll(D*p, m, axis=1)
    idx = jnp.arange(p.shape[1])
    p = jnp.where(idx < m, 0, p)

    return p


def polyval_vec(p, x):
    """Evaluate a polynomial at specific values,
    vectorized for evaluating multiple polynomials of the same degree.

    Parameters
    ----------
    p : ndarray, shape(N,M)
        Array of coefficient for N polynomials of order M.
        Each row is one polynomial, given in descending powers of x.
    x : ndarray, shape(K,)
        A number, or 1d array of numbers at
        which to evaluate p. If greater than 1d it is flattened.

    Returns
    -------
    y : ndarray, shape(N,K)
        polynomials evaluated at x.
        Each row corresponds to a polynomial, each column to a value of x

    Notes:
        Horner's scheme is used to evaluate the polynomial. Even so,
        for polynomials of high degree the values may be inaccurate due to
        rounding errors. Use carefully.

    """
    p = jnp.atleast_2d(p)
    x = jnp.atleast_1d(x).flatten()
    npoly = p.shape[0]  # number of polynomials
    order = p.shape[1]  # order of polynomials
    nx = len(x)         # number of coordinates
    y = jnp.zeros((npoly, nx))

    def body_fun(k, y):
        return y*x + jnp.atleast_2d(p[:, k]).T

    return fori_loop(0, order, body_fun, y)


def power_coeffs(l):
    """Power series

    Parameters
    ----------
    l : ndarray of int, shape(K,)
        radial mode number(s)

    Returns
    -------
    coeffsy : ndarray, shape(l+1,)


    """
    l = np.atleast_1d(l).astype(int)
    npoly = len(l)      # number of polynomials
    order = np.max(l)   # order of polynomials
    coeffs = np.zeros((npoly, order+1))
    coeffs[range(npoly), l] = 1
    return coeffs


def powers(rho, l, dr=0):
    """Power series

    Parameters
    ----------
    rho : ndarray, shape(N,)
        radial coordiantes to evaluate basis
    l : ndarray of int, shape(K,)
        radial mode number(s)
    dr : int
        order of derivative (Default = 0)

    Returns
    -------
    y : ndarray, shape(N,K)
        basis function(s) evaluated at specified points

    """
    coeffs = power_coeffs(l)
    coeffs = polyder_vec(jnp.fliplr(coeffs), dr)
    return polyval_vec(coeffs, rho).T


def jacobi_coeffs(l, m):
    """Jacobi polynomials

    Parameters
    ----------
    l : ndarray of int, shape(K,)
        radial mode number(s)
    m : ndarray of int, shape(K,)
        azimuthal mode number(s)

    Returns
    -------
    coeffs : ndarray


    """
    factorial = np.math.factorial
    l = np.atleast_1d(l).astype(int)
    m = np.atleast_1d(np.abs(m)).astype(int)
    npoly = len(l)
    lmax = np.max(l)
    coeffs = np.zeros((npoly, lmax+1))
    lm_even = ((l-m) % 2 == 0)[:, np.newaxis]
    for ii in range(npoly):
        ll = l[ii]
        mm = m[ii]
        for s in range(mm, ll+1, 2):
            coeffs[ii, s] = (-1)**((ll-s)/2)*factorial((ll+s)/2)/(
                factorial((ll-s)/2)*factorial((s+mm)/2)*factorial((s-mm)/2))
    return np.fliplr(np.where(lm_even, coeffs, 0))


def jacobi(rho, l, m, dr=0):
    """Jacobi polynomials

    Parameters
    ----------
    rho : ndarray, shape(N,)
        radial coordiantes to evaluate basis
    l : ndarray of int, shape(K,)
        radial mode number(s)
    m : ndarray of int, shape(K,)
        azimuthal mode number(s)
    dr : int
        order of derivative (Default = 0)

    Returns
    -------
    y : ndarray, shape(N,K)
        basis function(s) evaluated at specified points

    """
    coeffs = jacobi_coeffs(l, m)
    coeffs = polyder_vec(coeffs, dr)
    return polyval_vec(coeffs, rho).T


def fourier(theta, m, NFP=1, dt=0):
    """Fourier series

    Parameters
    ----------
    theta : ndarray, shape(N,)
        poloidal/toroidal coordinates to evaluate basis
    m : ndarray of int, shape(K,)
        poloidal/toroidal mode number(s)
    NFP : int
        number of field periods (Default = 1)
    dt : int
        order of derivative (Default = 0)

    Returns
    -------
    y : ndarray, shape(N,K)
        basis function(s) evaluated at specified points

    """
    theta_2d = jnp.atleast_2d(theta).T
    m_2d = jnp.atleast_2d(m)
    m_pos = (m_2d >= 0).astype(int)
    m_neg = (m_2d < 0).astype(int)
    m_abs = jnp.abs(m_2d)*NFP
    if dt == 0:
        return m_pos*jnp.cos(m_abs*theta_2d) + m_neg*jnp.sin(m_abs*theta_2d)
    else:
        return m_abs*(m_neg-m_pos)*fourier(theta, -m, NFP=NFP, dt=dt-1)<|MERGE_RESOLUTION|>--- conflicted
+++ resolved
@@ -155,34 +155,20 @@
         None
 
         """
-<<<<<<< HEAD
         if load_from is None:
             self._Basis__L = L
             self._Basis__M = 0
             self._Basis__N = 0
             self._Basis__NFP = 1
             self._Basis__sym = None
-=======
-        self._Basis__L = L
-        self._Basis__M = 0
-        self._Basis__N = 0
-        self._Basis__NFP = 1
-        self._Basis__sym = None
->>>>>>> 34bdc9f0
 
             self._Basis__modes = self.get_modes(L=self._Basis__L)
 
-<<<<<<< HEAD
             self._enforce_symmetry_()
             self._sort_modes_()
             #self._def_save_attrs_()
         else:
             self._init_from_file_(load_from=load_from, file_format=file_format, obj_lib=obj_lib)
-=======
-        self._enforce_symmetry_()
-        self._sort_modes_()
-        self._def_save_attrs_()
->>>>>>> 34bdc9f0
 
     def get_modes(self, L:int=0):
         """Gets mode numbers for power series
@@ -243,12 +229,9 @@
        Fourier series in both the poloidal and toroidal coordinates.
     """
 
-<<<<<<< HEAD
     def __init__(self, M:int=0, N:int=0, NFP:int=1, sym:Tristate=None,
             load_from=None, file_format=None, obj_lib=None) -> None:
-=======
-    def __init__(self, M:int=0, N:int=0, NFP:int=1, sym:Tristate=None) -> None:
->>>>>>> 34bdc9f0
+
         """Initializes a DoubleFourierSeries
 
         Parameters
@@ -268,34 +251,20 @@
         None
 
         """
-<<<<<<< HEAD
         if load_from is None:
             self._Basis__L = 0
             self._Basis__M = M
             self._Basis__N = N
             self._Basis__NFP = NFP
             self._Basis__sym = sym
-=======
-        self._Basis__L = 0
-        self._Basis__M = M
-        self._Basis__N = N
-        self._Basis__NFP = NFP
-        self._Basis__sym = sym
->>>>>>> 34bdc9f0
 
             self._Basis__modes = self.get_modes(M=self._Basis__M, N=self._Basis__N)
 
-<<<<<<< HEAD
             self._enforce_symmetry_()
             self._sort_modes_()
             #self._def_save_attrs_()
         else:
             self._init_from_file_(load_from=load_from, file_format=file_format, obj_lib=obj_lib)
-=======
-        self._enforce_symmetry_()
-        self._sort_modes_()
-        self._def_save_attrs_()
->>>>>>> 34bdc9f0
 
     def get_modes(self, M:int=0, N:int=0) -> None:
         """Gets mode numbers for double fourier series
@@ -367,12 +336,9 @@
     """
 
     def __init__(self, L:int=-1, M:int=0, N:int=0, NFP:int=1,
-<<<<<<< HEAD
                  sym:Tristate=None, index:str='ansi',
                  load_from=None, file_format=None, obj_lib=None) -> None:
-=======
-                 sym:Tristate=None, index:str='ansi') -> None:
->>>>>>> 34bdc9f0
+
         """Initializes a FourierZernikeBasis
 
         Parameters
@@ -421,7 +387,6 @@
             each row is one basis function with modes (l,m,n)
 
         """
-<<<<<<< HEAD
         if load_from is None:
             self._Basis__L = L
             self._Basis__M = M
@@ -438,21 +403,7 @@
             #self._def_save_attrs_()
         else:
             self._init_from_file_(load_from=load_from, file_format=file_format, obj_lib=obj_lib)
-=======
-        self._Basis__L = L
-        self._Basis__M = M
-        self._Basis__N = N
-        self._Basis__NFP = NFP
-        self._Basis__sym = sym
-        self.__index = index
-
-        self._Basis__modes = self.get_modes(L=self._Basis__L, M=self._Basis__M,
-                                        N=self._Basis__N, index=self.__index)
-
-        self._enforce_symmetry_()
-        self._sort_modes_()
-        self._def_save_attrs_()
->>>>>>> 34bdc9f0
+
 
     def get_modes(self, L:int=-1, M:int=0, N:int=0, index:str='ansi'):
         """Gets mode numbers for Fourier-Zernike basis functions
