--- conflicted
+++ resolved
@@ -11,6 +11,7 @@
 __all__ = ["perturb", "optimal_perturb"]
 
 
+# TODO: add `weight` input option to scale Jacobian
 def perturb(
     eq,
     objective,
@@ -23,14 +24,7 @@
     di=None,
     dPsi=None,
     order=2,
-<<<<<<< HEAD
     tr_ratio=[0.1, 0.25, 0.5],
-=======
-    tr_ratio=0.1,
-    cutoff=1e-6,
-    weight="auto",
-    Jx=None,
->>>>>>> 7108c6b8
     verbose=1,
     copy=True,
 ):
@@ -49,24 +43,10 @@
     order : {0,1,2,3}
         Order of perturbation (0=none, 1=linear, 2=quadratic, etc.)
     tr_ratio : float or array of float
-<<<<<<< HEAD
         Radius of the trust region, as a fraction of ||x||.
         Enforces ||dx1|| <= tr_ratio*||x|| and ||dx2|| <= tr_ratio*||dx1||.
         If a scalar, uses the same ratio for all steps. If an array, uses the first
         element for the first step and so on.
-=======
-        radius of the trust region, as a fraction of ||x||.
-        enforces ||dx1|| <= tr_ratio*||x|| and ||dx2|| <= tr_ratio*||dx1||
-        if a scalar uses same ratio for all steps, if an array uses the first element
-        for the first step and so on
-    cutoff : float
-        relative cutoff for small singular values in pseudoinverse
-    weight : ndarray, "auto", or None, optional
-        1d or 2d array for weighted least squares. 1d arrays are turned into diagonal
-        matrices. Default is to weight by (mode number)**2. None applies no weighting.
-    Jx : ndarray, optional
-        jacobian matrix df/dx
->>>>>>> 7108c6b8
     verbose : int
         Level of output.
     copy : bool
@@ -168,57 +148,22 @@
         if verbose > 0:
             print("Factoring df")
         timer.start("df/dx factorization")
-<<<<<<< HEAD
         u, s, vt = np.linalg.svd(Jx, full_matrices=False)
-=======
-        m, n = Jx.shape
-        if weight == "auto" and (("p_l" in deltas) or ("i_l" in deltas)):
-            weight = (
-                np.concatenate(
-                    [
-                        abs(eq.R_basis.modes[:, :2]).sum(axis=1),
-                        abs(eq.Z_basis.modes[:, :2]).sum(axis=1),
-                        abs(eq.L_basis.modes[:, :2]).sum(axis=1),
-                    ]
-                )
-                + 1
-            )
-        elif (weight is None) or (weight == "auto"):
-            weight = np.ones(
-                eq.R_basis.num_modes + eq.Z_basis.num_modes + eq.L_basis.num_modes
-            )
-
-        weight = np.atleast_1d(weight)
-        if weight.ndim == 1:
-            weight = np.diag(weight)
-
-        Z = eq.objective.BC_constraint.Z
-        W = Z.T @ weight @ Z
-        scale_inv = W
-        scale = np.linalg.inv(scale_inv)
-        Jx = Jx @ scale
-        u, s, vt = jnp.linalg.svd(Jx, full_matrices=False)
->>>>>>> 7108c6b8
         timer.stop("df/dx factorization")
         if verbose > 1:
             timer.disp("df/dx factorization")
 
-        dx1_h, hit, alpha = trust_region_step_exact_svd(
+        dx1, hit, alpha = trust_region_step_exact_svd(
             RHS1,
             u,
             s,
             vt.T,
-<<<<<<< HEAD
             tr_ratio[0] * np.linalg.norm(x),
-=======
-            tr_ratio[0] * np.linalg.norm(scale_inv @ y),
->>>>>>> 7108c6b8
             initial_alpha=None,
             rtol=0.01,
             max_iter=10,
             threshold=1e-6,
         )
-        dx1 = scale @ dx1_h
 
     # 2nd order
     if order > 1:
@@ -233,18 +178,17 @@
         if verbose > 1:
             timer.disp("d^2f computation")
 
-        dx2_h, hit, alpha = trust_region_step_exact_svd(
+        dx2, hit, alpha = trust_region_step_exact_svd(
             RHS2,
             u,
             s,
             vt.T,
-            tr_ratio[1] * np.linalg.norm(dx1_h),
+            tr_ratio[1] * np.linalg.norm(dx1),
             initial_alpha=alpha / tr_ratio[1],
             rtol=0.01,
             max_iter=10,
             threshold=1e-6,
         )
-        dx2 = scale @ dx2_h
 
     # 3rd order
     if order > 2:
@@ -259,18 +203,17 @@
         if verbose > 1:
             timer.disp("d^3f computation")
 
-        dx3_h, hit, alpha = trust_region_step_exact_svd(
+        dx3, hit, alpha = trust_region_step_exact_svd(
             RHS3,
             u,
             s,
             vt.T,
-            tr_ratio[2] * np.linalg.norm(dx2_h),
+            tr_ratio[2] * np.linalg.norm(dx2),
             initial_alpha=alpha / tr_ratio[2],
             rtol=0.01,
             max_iter=10,
             threshold=1e-6,
         )
-        dx3 = scale @ dx3_h
 
     if order > 3:
         raise ValueError(
@@ -282,7 +225,6 @@
     else:
         eq_new = eq
 
-<<<<<<< HEAD
     # update perturbation attributes
     for key, value in deltas.items():
         setattr(eq_new, key, getattr(eq_new, key) + value)
@@ -297,17 +239,6 @@
                 value, np.where(np.abs(value) < 10 * np.finfo(value.dtype).eps)[0], 0
             )
             setattr(eq_new, key, value)
-=======
-    # update input parameters
-    for key, dc in deltas.items():
-        setattr(eq_new, key, getattr(eq_new, key) + dc)
-
-    # update boundary constraint
-    if "Rb_lmn" in deltas or "Zb_lmn" in deltas:
-        eq_new.objective.BC_constraint = eq_new.surface.get_constraint(
-            eq_new.R_basis, eq_new.Z_basis, eq_new.L_basis
-        )
->>>>>>> 7108c6b8
 
     timer.stop("Total perturbation")
     if verbose > 0:
@@ -655,15 +586,7 @@
             )
             setattr(eq_new, key, value)
 
-<<<<<<< HEAD
     predicted_reduction = -evaluate_quadratic(LHS, -np.dot(RHS_1g.T, LHS), dc)
-=======
-    # update boundary constraint
-    if "Rb_lmn" in inputs or "Zb_lmn" in inputs:
-        eq_new.objective.BC_constraint = eq.surface.get_constraint(
-            eq_new.R_basis, eq_new.Z_basis, eq_new.L_basis
-        )
->>>>>>> 7108c6b8
 
     timer.stop("Total perturbation")
     if verbose > 0:
