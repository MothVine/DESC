import numpy as np
from abc import ABC, abstractmethod
from termcolor import colored

from desc.backend import jnp
from desc.utils import unpack_state
from desc.transform import Transform
from desc.io import IOAble
from desc.derivatives import Derivative
from desc.compute_funs import compute_force_error_magnitude, dot, compute_energy
from desc.boundary_conditions import BoundaryConstraint


class ObjectiveFunction(IOAble, ABC):

    """Objective function used in the optimization of an Equilibrium

    Attributes
    ----------
    R_transform : Transform
        transforms R_lmn coefficients to real space
    Z_transform : Transform
        transforms Z_lmn coefficients to real space
    L_transform : Transform
        transforms L_lmn coefficients to real space
    Rb_transform : Transform
        transforms Rb_mn coefficients to real space
    Zb_transform : Transform
        transforms Zb_mn coefficients to real space
    p_transform : Transform
        transforms p_l coefficients to real space
    i_transform : Transform
        transforms i_l coefficients to real space
    BC_constraint : BoundaryConstraint
            linear constraint to enforce boundary conditions

    Methods
    -------
    compute(x, Rb_mn, Zb_mn, p_l, i_l, Psi, zeta_ratio=1.0)
        compute the equilibrium objective function
    callback(x, Rb_mn, Zb_mn, p_l, i_l, Psi, zeta_ratio=1.0)
        function that prints equilibrium errors
    """

    _io_attrs_ = [
        "scalar",
        "R_transform",
        "Z_transform",
        "L_transform",
        "Rb_transform",
        "Zb_transform",
        "p_transform",
        "i_transform",
        "BC_constraint",
    ]

    arg_names = {"Rb_mn": 1, "Zb_mn": 2, "p_l": 3, "i_l": 4, "Psi": 5, "zeta_ration": 6}

    def __init__(
        self,
        R_transform: Transform = None,
        Z_transform: Transform = None,
        L_transform: Transform = None,
        Rb_transform: Transform = None,
        Zb_transform: Transform = None,
        p_transform: Transform = None,
        i_transform: Transform = None,
        BC_constraint: BoundaryConstraint = None,
    ) -> None:
        """Initializes an ObjectiveFunction

        Parameters
        ----------
        R_transform : Transform
            transforms R_lmn coefficients to real space
        Z_transform : Transform
            transforms Z_lmn coefficients to real space
        L_transform : Transform
            transforms L_lmn coefficients to real space
        Rb_transform : Transform
            transforms Rb_mn coefficients to real space
        Zb_transform : Transform
            transforms Zb_mn coefficients to real space
        p_transform : Transform
            transforms p_l coefficients to real space
        i_transform : Transform
            transforms i_l coefficients to real space
        BC_constraint : BoundaryConstraint
            linear constraint to enforce boundary conditions

        Returns
        -------
        None

        """
        self.R_transform = R_transform
        self.Z_transform = Z_transform
        self.L_transform = L_transform
        self.Rb_transform = Rb_transform
        self.Zb_transform = Zb_transform
        self.p_transform = p_transform
        self.i_transform = i_transform
        self.BC_constraint = BC_constraint

        self._grad = Derivative(self.compute_scalar, mode="grad")
        self._hess = Derivative(self.compute_scalar, mode="hess")
        self._jac = Derivative(self.compute, mode="fwd")

    @property
    @abstractmethod
    def scalar(self):
        """boolean of whether default "compute" method is a scalar or vector"""
        pass

    @property
    @abstractmethod
    def name(self):
        """return a string indicator of the type of objective function"""
        return "abc"

    @property
    @abstractmethod
    def derivatives(cls):
        """return arrays indicating which derivatives are needed to compute"""
        pass

    @abstractmethod
    def compute(self, x, Rb_mn, Zb_mn, p_l, i_l, Psi, zeta_ratio=1.0):
        """compute the objective function"""
        pass

    @abstractmethod
    def compute_scalar(self, x, Rb_mn, Zb_mn, p_l, i_l, Psi, zeta_ratio=1.0):
        """compute the scalar form of the objective"""
        pass

    @abstractmethod
    def callback(self, x, Rb_mn, Zb_mn, p_l, i_l, Psi, zeta_ratio=1.0):
        pass

    def grad_x(self, x, Rb_mn, Zb_mn, p_l, i_l, Psi, zeta_ratio=1.0):
        """Computes gradient vector of scalar form of the objective wrt to x"""
        return self._grad.compute(x, Rb_mn, Zb_mn, p_l, i_l, Psi, zeta_ratio)

    def hess_x(self, x, Rb_mn, Zb_mn, p_l, i_l, Psi, zeta_ratio=1.0):
        """Computes hessian matrix of scalar form of the objective wrt to x"""
        return self._hess.compute(x, Rb_mn, Zb_mn, p_l, i_l, Psi, zeta_ratio)

    def jac_x(self, x, Rb_mn, Zb_mn, p_l, i_l, Psi, zeta_ratio=1.0):
        """Computes jacobian matrx of vector form of the objective wrt to x"""
        return self._jac.compute(x, Rb_mn, Zb_mn, p_l, i_l, Psi, zeta_ratio)

    def jvp(self, argnum, v, x, Rb_mn, Zb_mn, p_l, i_l, Psi, zeta_ratio=1.0):
        """Computes jacobian-vector product of the objective function

        Parameters
        ----------
        argnum : int
            integer describing which argument of the objective should be differentiated.
        v : ndarray
            vector to multiply the jacobian matrix by
        """
        f = Derivative(self.compute, argnum=argnum, mode="jvp")
        return f(v, x, Rb_mn, Zb_mn, p_l, i_l, Psi, zeta_ratio)

    def derivative(self, argnums, x, Rb_mn, Zb_mn, p_l, i_l, Psi, zeta_ratio=1.0):
        """Computes arbitrary derivatives of the objective function

        Parameters
        ----------
        argnums : int, str, tuple
            integer or str or tuple of integers/strings describing which arguments
            of the objective should be differentiated.
            Passing a tuple with multiple values will compute a higher order derivative.
            Eg, argnums=(0,0) would compute the 2nd derivative with respect to the
            zeroth argument, while argnums=(3,5) would compute a mixed second
            derivative, first with respect to the third argument and then with
            respect to the fifth.
        """
        if not isinstance(argnums, tuple):
            argnums = (argnums,)

        f = self.compute
        for a in argnums:
            if isinstance(a, int) and a < 7:
                f = Derivative(f, argnum=a)
            elif isinstance(a, str) and a in ObjectiveFunction.arg_names:
                a = ObjectiveFunction.arg_names.get(a)
                f = Derivative(f, argnum=a)
            else:
                raise ValueError(
                    "argnums should be integers between 0 and 6 or one of {}, got {}".format(
                        ObjectiveFunction.arg_names, a
                    )
                )

        return f(x, Rb_mn, Zb_mn, p_l, i_l, Psi, zeta_ratio)


class ForceErrorNodes(ObjectiveFunction):
    """Minimizes equilibrium force balance error in physical space"""

    def __init__(
        self,
        R_transform: Transform = None,
        Z_transform: Transform = None,
        L_transform: Transform = None,
        Rb_transform: Transform = None,
        Zb_transform: Transform = None,
        p_transform: Transform = None,
        i_transform: Transform = None,
        BC_constraint: BoundaryConstraint = None,
    ) -> None:
        """Initializes a ForceErrorNodes object

        Parameters
        ----------
        R_transform : Transform
            transforms R_lmn coefficients to real space
        Z_transform : Transform
            transforms Z_lmn coefficients to real space
        L_transform : Transform
            transforms L_lmn coefficients to real space
        Rb_transform : Transform
            transforms Rb_mn coefficients to real space
        Zb_transform : Transform
            transforms Zb_mn coefficients to real space
        p_transform : Transform
            transforms p_l coefficients to real space
        i_transform : Transform
            transforms i_l coefficients to real space
        BC_constraint : BoundaryConstraint
            linear constraint to enforce boundary conditions

        Returns
        -------
        None

        """
        super().__init__(
            R_transform,
            Z_transform,
            L_transform,
            Rb_transform,
            Zb_transform,
            p_transform,
            i_transform,
            BC_constraint,
        )

    @property
    def scalar(self):
        return False

    @property
    def name(self):
        return "force"

    @property
    def derivatives(self):
        # TODO: different derivatives for R,Z,L,p,i ?
        # old axis derivatives
        axis = np.array([[2, 1, 0], [1, 2, 0], [1, 1, 1], [2, 2, 0]])
        derivatives = np.array(
            [
                [0, 0, 0],
                [1, 0, 0],
                [0, 1, 0],
                [0, 0, 1],
                [2, 0, 0],
                [1, 1, 0],
                [1, 0, 1],
                [0, 2, 0],
                [0, 1, 1],
                [0, 0, 2],
            ]
        )
        return derivatives

    def compute(self, x, Rb_mn, Zb_mn, p_l, i_l, Psi, zeta_ratio=1.0):
        """Compute force balance error."""

        if self.BC_constraint is not None:
            # x is really 'y', need to recover full state vector
            x = self.BC_constraint.recover_from_bdry(x, Rb_mn, Zb_mn)

        R_lmn, Z_lmn, L_lmn = unpack_state(
            x, self.R_transform.basis.num_modes, self.Z_transform.basis.num_modes,
        )

        (
            force_error,
            current_density,
            magnetic_field,
            con_basis,
            jacobian,
            cov_basis,
            toroidal_coords,
            profiles,
        ) = compute_force_error_magnitude(
            Psi,
            R_lmn,
            Z_lmn,
            L_lmn,
            p_l,
            i_l,
            self.R_transform,
            self.Z_transform,
            self.L_transform,
            self.p_transform,
            self.i_transform,
            zeta_ratio,
        )

        volumes = self.R_transform.grid.volumes
        dr = volumes[:, 0]
        dt = volumes[:, 1]
        dz = volumes[:, 2]

        f_rho = (
            force_error["F_rho"]
            * force_error["|grad(rho)|"]
            * jacobian["g"]
            * dr
            * dt
            * dz
            * jnp.sign(dot(con_basis["e^rho"], cov_basis["e_rho"], 0))
        )
        f_beta = (
            force_error["F_beta"]
            * force_error["|beta|"]
            * jacobian["g"]
            * dr
            * dt
            * dz
            * jnp.sign(dot(force_error["beta"], cov_basis["e_theta"], 0))
            * jnp.sign(dot(force_error["beta"], cov_basis["e_zeta"], 0))
        )
        residual = jnp.concatenate([f_rho.flatten(), f_beta.flatten()])

        return residual

    def compute_scalar(self, x, Rb_mn, Zb_mn, p_l, i_l, Psi, zeta_ratio=1.0):
        residual = self.compute(x, Rb_mn, Zb_mn, p_l, i_l, Psi, zeta_ratio)
        residual = 1 / 2 * jnp.sum(residual ** 2)
        return residual

    def callback(self, x, Rb_mn, Zb_mn, p_l, i_l, Psi, zeta_ratio=1.0) -> bool:
        """Prints the rms errors."""

        if self.BC_constraint is not None:
            # x is really 'y', need to recover full state vector
            x = self.BC_constraint.recover_from_bdry(x, Rb_mn, Zb_mn)

        R_lmn, Z_lmn, L_lmn = unpack_state(
            x, self.R_transform.basis.num_modes, self.Z_transform.basis.num_modes,
        )

        (
            force_error,
            current_density,
            magnetic_field,
            con_basis,
            jacobian,
            cov_basis,
            toroidal_coords,
            profiles,
        ) = compute_force_error_magnitude(
            Psi,
            R_lmn,
            Z_lmn,
            L_lmn,
            p_l,
            i_l,
            self.R_transform,
            self.Z_transform,
            self.L_transform,
            self.p_transform,
            self.i_transform,
            zeta_ratio,
        )

        volumes = self.R_transform.grid.volumes
        dr = volumes[:, 0]
        dt = volumes[:, 1]
        dz = volumes[:, 2]

        f_rho = (
            force_error["F_rho"]
            * force_error["|grad(rho)|"]
            * jacobian["g"]
            * dr
            * dt
            * dz
            * jnp.sign(dot(con_basis["e^rho"], cov_basis["e_rho"], 0))
        )
        f_beta = (
            force_error["F_beta"]
            * force_error["|beta|"]
            * jacobian["g"]
            * dr
            * dt
            * dz
            * jnp.sign(dot(force_error["beta"], cov_basis["e_theta"], 0))
            * jnp.sign(dot(force_error["beta"], cov_basis["e_zeta"], 0))
        )

        f_rho_rms = jnp.sqrt(jnp.sum(f_rho ** 2))
        f_beta_rms = jnp.sqrt(jnp.sum(f_beta ** 2))

        residual = jnp.concatenate([f_rho.flatten(), f_beta.flatten()])
        resid_rms = 1 / 2 * jnp.sum(residual ** 2)
        
        print(
            "Total residual: {:10.3e}  f_rho: {:10.3e}  f_beta: {:10.3e}".format(
                resid_rms, f_rho_rms, f_beta_rms
            )
        )

        return None


<<<<<<< HEAD
def get_objective_function(
    errr_mode,
    R_transform: Transform = None,
    Z_transform: Transform = None,
    L_transform: Transform = None,
    Rb_transform: Transform = None,
    Zb_transform: Transform = None,
    p_transform: Transform = None,
    i_transform: Transform = None,
    BC_constraint: BoundaryConstraint = None,
) -> ObjectiveFunction:
    """Accepts parameters necessary to create an objective function,
    and returns the corresponding ObjectiveFunction object

    Parameters
    ----------
    R_transform : Transform
        transforms R_lmn coefficients to real space
    Z_transform : Transform
        transforms Z_lmn coefficients to real space
    L_transform : Transform
        transforms L_lmn coefficients to real space
    Rb_transform : Transform
        transforms Rb_mn coefficients to real space
    Zb_transform : Transform
        transforms Zb_mn coefficients to real space
    p_transform : Transform
        transforms p_l coefficients to real space
    i_transform : Transform
        transforms i_l coefficients to real space
    BC_constraint : BoundaryConstraint
        linear constraint to enforce boundary conditions
=======
class EnergyVolIntegral(ObjectiveFunction):
    """Minimizes the volume integral of MHD energy (B^2 / (2*mu0) - p) in physical space"""

    def __init__(
        self,
        R_transform: Transform = None,
        Z_transform: Transform = None,
        L_transform: Transform = None,
        Rb_transform: Transform = None,
        Zb_transform: Transform = None,
        p_transform: Transform = None,
        i_transform: Transform = None,
        BC_constraint: BoundaryConstraint = None,
    ) -> None:
        """Initializes an EnergyVolintegral object

        Parameters
        ----------
        R_transform : Transform
            transforms R_lmn coefficients to real space
        Z_transform : Transform
            transforms Z_lmn coefficients to real space
        L_transform : Transform
            transforms L_lmn coefficients to real space
        Rb_transform : Transform
            transforms Rb_mn coefficients to real space
        Zb_transform : Transform
            transforms Zb_mn coefficients to real space
        p_transform : Transform
            transforms p_l coefficients to real space
        i_transform : Transform
            transforms i_l coefficients to real space
        BC_constraint : BoundaryConstraint
            linear constraint to enforce boundary conditions

        Returns
        -------
        None

        """
        super().__init__(
            R_transform,
            Z_transform,
            L_transform,
            Rb_transform,
            Zb_transform,
            p_transform,
            i_transform,
            BC_constraint,
        )
        self.scalar = False

    def compute(self, x, Rb_mn, Zb_mn, p_l, i_l, Psi, zeta_ratio=1.0):
        """Compute energy."""

        if self.BC_constraint is not None:
            # x is really 'y', need to recover full state vector
            x = self.BC_constraint.recover_from_bdry(x, Rb_mn, Zb_mn)

        R_lmn, Z_lmn, L_lmn = unpack_state(
            x, self.R_transform.basis.num_modes, self.Z_transform.basis.num_modes,
        )

        (
            energy,
            magnetic_field,
            jacobian,
            cov_basis,
            toroidal_coords,
            profiles,
        ) = compute_energy(
            Psi,
            R_lmn,
            Z_lmn,
            L_lmn,
            p_l,
            i_l,
            self.R_transform,
            self.Z_transform,
            self.L_transform,
            self.p_transform,
            self.i_transform,
            zeta_ratio,
        )

        residual = energy["W"]

        return residual

    def compute_scalar(self, x, Rb_mn, Zb_mn, p_l, i_l, Psi, zeta_ratio=1.0):
        residual = self.compute(x, Rb_mn, Zb_mn, p_l, i_l, Psi, zeta_ratio)
        return residual

    def callback(self, x, Rb_mn, Zb_mn, p_l, i_l, Psi, zeta_ratio=1.0) -> bool:
        """Prints the energy."""

        if self.BC_constraint is not None:
            # x is really 'y', need to recover full state vector
            x = self.BC_constraint.recover_from_bdry(x, Rb_mn, Zb_mn)

        R_lmn, Z_lmn, L_lmn = unpack_state(
            x, self.R_transform.basis.num_modes, self.Z_transform.basis.num_modes,
        )

        (
            energy,
            magnetic_field,
            jacobian,
            cov_basis,
            toroidal_coords,
            profiles,
        ) = compute_energy(
            Psi,
            R_lmn,
            Z_lmn,
            L_lmn,
            p_l,
            i_l,
            self.R_transform,
            self.Z_transform,
            self.L_transform,
            self.p_transform,
            self.i_transform,
            zeta_ratio,
        )

        residual = energy["W"]

        print("Total MHD energy: {:10.3e}".format(residual))

        return None


class ObjectiveFunctionFactory:
    """Factory Class for Objective Functions
>>>>>>> a2e17e99

    Returns
    -------
    obj_fun : ObjectiveFunction
        equilibrium objective function object, containing the compute and callback
        method for the objective function

    """
    if len(R_transform.grid.axis):
        raise ValueError(
            colored(
                "Objective cannot be evaluated at the magnetic axis. "
                + "Yell at Daniel to implement this!",
                "red",
            )
        )

<<<<<<< HEAD
    if errr_mode == "force":
        obj_fun = ForceErrorNodes(
            R_transform=R_transform,
            Z_transform=Z_transform,
            L_transform=L_transform,
            Rb_transform=Rb_transform,
            Zb_transform=Zb_transform,
            p_transform=p_transform,
            i_transform=i_transform,
            BC_constraint=BC_constraint,
        )
    else:
        raise ValueError(
            colored(
                "Requested Objective Function is not implemented. "
                + "Available objective functions are: 'force'",
                "red",
=======
        if errr_mode == "force":
            obj_fun = ForceErrorNodes(
                R_transform=R_transform,
                Z_transform=Z_transform,
                L_transform=L_transform,
                Rb_transform=Rb_transform,
                Zb_transform=Zb_transform,
                p_transform=p_transform,
                i_transform=i_transform,
                BC_constraint=BC_constraint,
            )
        elif errr_mode == "energy":
            obj_fun = EnergyVolIntegral(
                R_transform=R_transform,
                Z_transform=Z_transform,
                L_transform=L_transform,
                Rb_transform=Rb_transform,
                Zb_transform=Zb_transform,
                p_transform=p_transform,
                i_transform=i_transform,
                BC_constraint=BC_constraint,
            )
        else:
            raise ValueError(
                colored(
                    "Requested Objective Function is not implemented. "
                    + "Available objective functions are: 'force'",
                    "red",
                )
>>>>>>> a2e17e99
            )
        )

    return obj_fun


"""
QS derivatives (just here so we don't loose them)
            derivatives = np.array(
                [
                    [0, 0, 0],
                    [1, 0, 0],
                    [0, 1, 0],
                    [0, 0, 1],
                    [2, 0, 0],
                    [1, 1, 0],
                    [1, 0, 1],
                    [0, 2, 0],
                    [0, 1, 1],
                    [0, 0, 2],
                    [3, 0, 0],
                    [2, 1, 0],
                    [2, 0, 1],
                    [1, 2, 0],
                    [1, 1, 1],
                    [1, 0, 2],
                    [0, 3, 0],
                    [0, 2, 1],
                    [0, 1, 2],
                    [0, 0, 3],
                    [2, 2, 0],
                ]
            )
"""<|MERGE_RESOLUTION|>--- conflicted
+++ resolved
@@ -285,7 +285,9 @@
             x = self.BC_constraint.recover_from_bdry(x, Rb_mn, Zb_mn)
 
         R_lmn, Z_lmn, L_lmn = unpack_state(
-            x, self.R_transform.basis.num_modes, self.Z_transform.basis.num_modes,
+            x,
+            self.R_transform.basis.num_modes,
+            self.Z_transform.basis.num_modes,
         )
 
         (
@@ -353,7 +355,9 @@
             x = self.BC_constraint.recover_from_bdry(x, Rb_mn, Zb_mn)
 
         R_lmn, Z_lmn, L_lmn = unpack_state(
-            x, self.R_transform.basis.num_modes, self.Z_transform.basis.num_modes,
+            x,
+            self.R_transform.basis.num_modes,
+            self.Z_transform.basis.num_modes,
         )
 
         (
@@ -410,7 +414,7 @@
 
         residual = jnp.concatenate([f_rho.flatten(), f_beta.flatten()])
         resid_rms = 1 / 2 * jnp.sum(residual ** 2)
-        
+
         print(
             "Total residual: {:10.3e}  f_rho: {:10.3e}  f_beta: {:10.3e}".format(
                 resid_rms, f_rho_rms, f_beta_rms
@@ -420,40 +424,6 @@
         return None
 
 
-<<<<<<< HEAD
-def get_objective_function(
-    errr_mode,
-    R_transform: Transform = None,
-    Z_transform: Transform = None,
-    L_transform: Transform = None,
-    Rb_transform: Transform = None,
-    Zb_transform: Transform = None,
-    p_transform: Transform = None,
-    i_transform: Transform = None,
-    BC_constraint: BoundaryConstraint = None,
-) -> ObjectiveFunction:
-    """Accepts parameters necessary to create an objective function,
-    and returns the corresponding ObjectiveFunction object
-
-    Parameters
-    ----------
-    R_transform : Transform
-        transforms R_lmn coefficients to real space
-    Z_transform : Transform
-        transforms Z_lmn coefficients to real space
-    L_transform : Transform
-        transforms L_lmn coefficients to real space
-    Rb_transform : Transform
-        transforms Rb_mn coefficients to real space
-    Zb_transform : Transform
-        transforms Zb_mn coefficients to real space
-    p_transform : Transform
-        transforms p_l coefficients to real space
-    i_transform : Transform
-        transforms i_l coefficients to real space
-    BC_constraint : BoundaryConstraint
-        linear constraint to enforce boundary conditions
-=======
 class EnergyVolIntegral(ObjectiveFunction):
     """Minimizes the volume integral of MHD energy (B^2 / (2*mu0) - p) in physical space"""
 
@@ -504,7 +474,28 @@
             i_transform,
             BC_constraint,
         )
-        self.scalar = False
+
+    @property
+    def scalar(self):
+        return True
+
+    @property
+    def name(self):
+        return "energy"
+
+    @property
+    def derivatives(self):
+        # TODO: different derivatives for R,Z,L,p,i ?
+        # old axis derivatives
+        derivatives = np.array(
+            [
+                [0, 0, 0],
+                [1, 0, 0],
+                [0, 1, 0],
+                [0, 0, 1],
+            ]
+        )
+        return derivatives
 
     def compute(self, x, Rb_mn, Zb_mn, p_l, i_l, Psi, zeta_ratio=1.0):
         """Compute energy."""
@@ -514,7 +505,9 @@
             x = self.BC_constraint.recover_from_bdry(x, Rb_mn, Zb_mn)
 
         R_lmn, Z_lmn, L_lmn = unpack_state(
-            x, self.R_transform.basis.num_modes, self.Z_transform.basis.num_modes,
+            x,
+            self.R_transform.basis.num_modes,
+            self.Z_transform.basis.num_modes,
         )
 
         (
@@ -555,7 +548,9 @@
             x = self.BC_constraint.recover_from_bdry(x, Rb_mn, Zb_mn)
 
         R_lmn, Z_lmn, L_lmn = unpack_state(
-            x, self.R_transform.basis.num_modes, self.Z_transform.basis.num_modes,
+            x,
+            self.R_transform.basis.num_modes,
+            self.Z_transform.basis.num_modes,
         )
 
         (
@@ -587,27 +582,40 @@
         return None
 
 
-class ObjectiveFunctionFactory:
-    """Factory Class for Objective Functions
->>>>>>> a2e17e99
-
-    Returns
-    -------
-    obj_fun : ObjectiveFunction
-        equilibrium objective function object, containing the compute and callback
-        method for the objective function
-
+def get_objective_function(
+    errr_mode,
+    R_transform: Transform = None,
+    Z_transform: Transform = None,
+    L_transform: Transform = None,
+    Rb_transform: Transform = None,
+    Zb_transform: Transform = None,
+    p_transform: Transform = None,
+    i_transform: Transform = None,
+    BC_constraint: BoundaryConstraint = None,
+) -> ObjectiveFunction:
+    """Accepts parameters necessary to create an objective function,
+    and returns the corresponding ObjectiveFunction object
+
+    Parameters
+    ----------
+    R_transform : Transform
+        transforms R_lmn coefficients to real space
+    Z_transform : Transform
+        transforms Z_lmn coefficients to real space
+    L_transform : Transform
+        transforms L_lmn coefficients to real space
+    Rb_transform : Transform
+        transforms Rb_mn coefficients to real space
+    Zb_transform : Transform
+        transforms Zb_mn coefficients to real space
+    p_transform : Transform
+        transforms p_l coefficients to real space
+    i_transform : Transform
+        transforms i_l coefficients to real space
+    BC_constraint : BoundaryConstraint
+        linear constraint to enforce boundary conditions
     """
-    if len(R_transform.grid.axis):
-        raise ValueError(
-            colored(
-                "Objective cannot be evaluated at the magnetic axis. "
-                + "Yell at Daniel to implement this!",
-                "red",
-            )
-        )
-
-<<<<<<< HEAD
+
     if errr_mode == "force":
         obj_fun = ForceErrorNodes(
             R_transform=R_transform,
@@ -619,43 +627,23 @@
             i_transform=i_transform,
             BC_constraint=BC_constraint,
         )
+    elif errr_mode == "energy":
+        obj_fun = EnergyVolIntegral(
+            R_transform=R_transform,
+            Z_transform=Z_transform,
+            L_transform=L_transform,
+            Rb_transform=Rb_transform,
+            Zb_transform=Zb_transform,
+            p_transform=p_transform,
+            i_transform=i_transform,
+            BC_constraint=BC_constraint,
+        )
     else:
         raise ValueError(
             colored(
                 "Requested Objective Function is not implemented. "
                 + "Available objective functions are: 'force'",
                 "red",
-=======
-        if errr_mode == "force":
-            obj_fun = ForceErrorNodes(
-                R_transform=R_transform,
-                Z_transform=Z_transform,
-                L_transform=L_transform,
-                Rb_transform=Rb_transform,
-                Zb_transform=Zb_transform,
-                p_transform=p_transform,
-                i_transform=i_transform,
-                BC_constraint=BC_constraint,
-            )
-        elif errr_mode == "energy":
-            obj_fun = EnergyVolIntegral(
-                R_transform=R_transform,
-                Z_transform=Z_transform,
-                L_transform=L_transform,
-                Rb_transform=Rb_transform,
-                Zb_transform=Zb_transform,
-                p_transform=p_transform,
-                i_transform=i_transform,
-                BC_constraint=BC_constraint,
-            )
-        else:
-            raise ValueError(
-                colored(
-                    "Requested Objective Function is not implemented. "
-                    + "Available objective functions are: 'force'",
-                    "red",
-                )
->>>>>>> a2e17e99
             )
         )
 
