--- conflicted
+++ resolved
@@ -58,37 +58,6 @@
 
     def __init__(
         self,
-<<<<<<< HEAD
-        R_transform: Transform = None,
-        Z_transform: Transform = None,
-        L_transform: Transform = None,
-        Rb_transform: Transform = None,
-        Zb_transform: Transform = None,
-        p_transform: Transform = None,
-        i_transform: Transform = None,
-        BC_constraint: BoundaryConstraint = None,
-    ) -> None:
-        """Initializes an ObjectiveFunction
-
-        Parameters
-        ----------
-        R_transform : Transform
-            transforms R_lmn coefficients to real space
-        Z_transform : Transform
-            transforms Z_lmn coefficients to real space
-        L_transform : Transform
-            transforms L_mn coefficients to real space
-        Rb_transform : Transform
-            transforms Rb_mn coefficients to real space
-        Zb_transform : Transform
-            transforms Zb_mn coefficients to real space
-        p_transform : Transform
-            transforms p_l coefficients to real space
-        i_transform : Transform
-            transforms i_l coefficients to real space
-        BC_constraint : BoundaryConstraint
-            linear constraint to enforce boundary conditions
-=======
         R_transform,
         Z_transform,
         L_transform,
@@ -100,7 +69,6 @@
         use_jit=True,
         devices=None,
     ):
->>>>>>> 9e69c9c3
 
         self.R_transform = R_transform
         self.Z_transform = Z_transform
@@ -267,29 +235,6 @@
         devices=None,
     ):
 
-<<<<<<< HEAD
-        Parameters
-        ----------
-        R_transform : Transform
-            transforms R_lmn coefficients to real space
-        Z_transform : Transform
-            transforms Z_lmn coefficients to real space
-        L_transform : Transform
-            transforms L_mn coefficients to real space
-        Rb_transform : Transform
-            transforms Rb_mn coefficients to real space
-        Zb_transform : Transform
-            transforms Zb_mn coefficients to real space
-        p_transform : Transform
-            transforms p_l coefficients to real space
-        i_transform : Transform
-            transforms i_l coefficients to real space
-        BC_constraint : BoundaryConstraint
-            linear constraint to enforce boundary conditions
-
-        """
-=======
->>>>>>> 9e69c9c3
         super().__init__(
             R_transform,
             Z_transform,
