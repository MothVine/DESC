import numpy as np
from abc import ABC, abstractmethod
import matplotlib.pyplot

from desc.backend import jnp, put, cross, dot, TextColors
from desc.configuration import unpack_state
from desc.configuration import compute_coordinate_derivatives, compute_covariant_basis
from desc.configuration import compute_contravariant_basis, compute_jacobian
from desc.configuration import compute_magnetic_field, compute_plasma_current, compute_magnetic_field_magnitude
from desc.boundary_conditions import compute_bdry_err, compute_lambda_err
from desc.grid import LinearGrid
from desc.transform import Transform
from desc.equilibrium_io import IOAble


<<<<<<< HEAD
class ObjectiveFunction(IOAble,ABC):
=======
class ObjectiveFunction(ABC):
>>>>>>> 34bdc9f0
    """Objective function used in the optimization of an Equilibrium

    Attributes
    ----------
    scalar : bool, optional
        True for scalar objectives, False otherwise (Default)
    R_transform : Transform, optional
        transforms R coefficients to real space in the volume
    Z_transform : Transform, optional
        transforms Z coefficients to real space in the volume
    R1_transform : Transform, optional
        transforms R coefficients to real space on the surface
    Z1_transform : Transform, optional
        transforms Z coefficients to real space on the surface
    L_transform : Transform, optional
        transforms lambda coefficients to real space
    P_transform : Transform, optional
        transforms pressure coefficients to real space
    I_transform : Transform, optional
        transforms rotational transform coefficients to real space

    Methods
    -------
    compute(x, bdryR, bdryZ, cP, cI, Psi_lcfs, bdry_ratio=1.0, pres_ratio=1.0, zeta_ratio=1.0, errr_ratio=1.0)
        compute the equilibrium objective function
    callback(x, bdryR, bdryZ, cP, cI, Psi_lcfs, bdry_ratio=1.0, pres_ratio=1.0, zeta_ratio=1.0, errr_ratio=1.0)
        function that prints equilibrium errors
<<<<<<< HEAD

    """
    _save_attrs_ = ['scalar', 'R_transform', 'Z_transform', 'R1_transform',
            'Z1_transform', 'L_transform', 'P_transform', 'I_transform']

=======

    """

>>>>>>> 34bdc9f0
    def __init__(self, scalar:bool=False,
                 R_transform:Transform=None, Z_transform:Transform=None,
                 R1_transform:Transform=None, Z1_transform:Transform=None,
                 L_transform:Transform=None, P_transform:Transform=None,
                 I_transform:Transform=None) -> None:
        """Initializes an ObjectiveFunction

        Parameters
        ----------
        scalar : bool, optional
            True for scalar objectives, False otherwise (Default)
        R_transform : Transform, optional
            transforms R coefficients to real space in the volume
        Z_transform : Transform, optional
            transforms Z coefficients to real space in the volume
        R1_transform : Transform, optional
            transforms R coefficients to real space on the surface
        Z1_transform : Transform, optional
            transforms Z coefficients to real space on the surface
        L_transform : Transform, optional
            transforms lambda coefficients to real space
        P_transform : Transform, optional
            transforms pressure coefficients to real space
        I_transform : Transform, optional
            transforms rotational transform coefficients to real space

        Returns
        -------
        None

        """
        self.scalar = scalar
        self.R_transform = R_transform
        self.Z_transform = Z_transform
        self.R1_transform = R1_transform
        self.Z1_transform = Z1_transform
        self.L_transform = L_transform
        self.P_transform = P_transform
        self.I_transform = I_transform

    @abstractmethod
    def compute(self, x, cRb, cZb, cP, cI, Psi_lcfs, bdry_ratio=1.0, pres_ratio=1.0, zeta_ratio=1.0, errr_ratio=1.0):
        pass
    @abstractmethod
    def callback(self, x, cRb, cZb, cP, cI, Psi_lcfs, bdry_ratio=1.0, pres_ratio=1.0, zeta_ratio=1.0, errr_ratio=1.0):
        pass


class ForceErrorNodes(ObjectiveFunction):
    """Minimizes equilibrium force balance error in physical space"""

    def __init__(self, scalar:bool=False,
                 R_transform:Transform=None, Z_transform:Transform=None,
                 R1_transform:Transform=None, Z1_transform:Transform=None,
                 L_transform:Transform=None, P_transform:Transform=None,
                 I_transform:Transform=None) -> None:
        """Initializes a ForceErrorNodes

        Parameters
        ----------
        scalar : bool, optional
            True for scalar objectives, False otherwise (Default)
        R_transform : Transform, optional
            transforms R coefficients to real space in the volume
        Z_transform : Transform, optional
            transforms Z coefficients to real space in the volume
        R1_transform : Transform, optional
            transforms R coefficients to real space on the surface
        Z1_transform : Transform, optional
            transforms Z coefficients to real space on the surface
        L_transform : Transform, optional
            transforms lambda coefficients to real space
        P_transform : Transform, optional
            transforms pressure coefficients to real space
        I_transform : Transform, optional
            transforms rotational transform coefficients to real space

        Returns
        -------
        None

        """
        super().__init__(scalar, R_transform, Z_transform, R1_transform,
                         Z1_transform, L_transform, P_transform, I_transform)
        self.equil_fun = compute_force_error_nodes
        self.bdry_fun = compute_bdry_err

    def compute(self, x, cRb, cZb, cP, cI, Psi_lcfs, bdry_ratio=1.0, pres_ratio=1.0, zeta_ratio=1.0, errr_ratio=1.0):
        """ Compute force balance error. Overrides the compute method of the parent ObjectiveFunction"""
        cR, cZ, cL = unpack_state(x,
                      self.R_transform.num_modes, self.Z_transform.num_modes)
        errRf, errZf = self.equil_fun(
            cR, cZ, cP, cI, Psi_lcfs, self.R_transform, self.Z_transform, self.P_transform, self.I_transform, pres_ratio, zeta_ratio)
        errRb, errZb = self.bdry_fun(
            cR, cZ, cL, cRb, cZb, self.R1_transform, self.Z1_transform, self.L_transform, bdry_ratio)

        residual = jnp.concatenate([errRf.flatten(),
                                    errZf.flatten(),
                                    errRb.flatten()/errr_ratio,
                                    errZb.flatten()/errr_ratio])

        if not self.L_transform.basis.sym != False:
            errL0 = compute_lambda_err(cL, self.L_transform.basis)
            residual = jnp.concatenate([residual, errL0.flatten()/errr_ratio])

        if self.scalar:
            residual = jnp.log1p(jnp.sum(residual**2))
        return residual

    def callback(self, x, cRb, cZb, cP, cI, Psi_lcfs, bdry_ratio=1.0, pres_ratio=1.0, zeta_ratio=1.0, errr_ratio=1.0)->None:
        """ Print residuals. Overrides callback method of the parent ObjectiveFunction"""
        cR, cZ, cL = unpack_state(x,
                      self.R_transform.num_modes, self.Z_transform.num_modes)
        errRf, errZf = self.equil_fun(
            cR, cZ, cP, cI, Psi_lcfs, self.R_transform, self.Z_transform, self.P_transform, self.I_transform, pres_ratio, zeta_ratio)
        errRb, errZb = self.bdry_fun(
            cR, cZ, cL, cRb, cZb, self.R1_transform, self.Z1_transform, self.L_transform, bdry_ratio)
        errL0 = compute_lambda_err(cL, self.L_transform.basis)

        errRf_rms = jnp.sqrt(jnp.sum(errRf**2))
        errZf_rms = jnp.sqrt(jnp.sum(errZf**2))
        errRb_rms = jnp.sqrt(jnp.sum(errRb**2))
        errZb_rms = jnp.sqrt(jnp.sum(errZb**2))
        errL0_rms = jnp.sqrt(jnp.sum(errL0**2))

        residual = jnp.concatenate([errRf.flatten(),
                                    errZf.flatten(),
                                    errRb.flatten()/errr_ratio,
                                    errZb.flatten()/errr_ratio,
                                    errL0.flatten()/errr_ratio])
        resid_rms = 1/2*jnp.sum(residual**2)
        print('Weighted Loss: {:10.3e}  errFrho: {:10.3e}  errFbeta: {:10.3e}  errRb: {:10.3e}  errZb: {:10.3e}  errL0: {:10.3e}'.format(
                resid_rms, errRf_rms, errZf_rms, errRb_rms, errZb_rms, errL0_rms))


class AccelErrorSpectral(ObjectiveFunction):
    """Minimizes equilibrium acceleration error in spectral space"""

    def __init__(self, scalar:bool=False,
                 R_transform:Transform=None, Z_transform:Transform=None,
                 R1_transform:Transform=None, Z1_transform:Transform=None,
                 L_transform:Transform=None, P_transform:Transform=None,
                 I_transform:Transform=None) -> None:
        """Initializes a AccelErrorNodes

        Parameters
        ----------
        scalar : bool, optional
            True for scalar objectives, False otherwise (Default)
        R_transform : Transform, optional
            transforms R coefficients to real space in the volume
        Z_transform : Transform, optional
            transforms Z coefficients to real space in the volume
        R1_transform : Transform, optional
            transforms R coefficients to real space on the surface
        Z1_transform : Transform, optional
            transforms Z coefficients to real space on the surface
        L_transform : Transform, optional
            transforms lambda coefficients to real space
        P_transform : Transform, optional
            transforms pressure coefficients to real space
        I_transform : Transform, optional
            transforms rotational transform coefficients to real space

        Returns
        -------
        None

        """
        super().__init__(scalar, R_transform, Z_transform, R1_transform,
                         Z1_transform, L_transform, P_transform, I_transform)
        self.equil_fun = compute_accel_error_spectral
        self.bdry_fun = compute_bdry_err

    def compute(self, x, cRb, cZb, cP, cI, Psi_lcfs, bdry_ratio=1.0, pres_ratio=1.0, zeta_ratio=1.0, errr_ratio=1.0):
        """ Compute force balance error. Overrides the compute method of the parent ObjectiveFunction"""
        cR, cZ, cL = unpack_state(x,
                      self.R_transform.num_modes, self.Z_transform.num_modes)

        errRf, errZf = self.equil_fun(
            cR, cZ, cP, cI, Psi_lcfs, self.R_transform, self.Z_transform, self.P_transform, self.I_transform, pres_ratio, zeta_ratio)
        errRb, errZb = self.bdry_fun(
            cR, cZ, cL, cRb, cZb, self.R1_transform, self.Z1_transform, self.L_transform, bdry_ratio)

        residual = jnp.concatenate([errRf.flatten(),
                                    errZf.flatten(),
                                    errRb.flatten()/errr_ratio,
                                    errZb.flatten()/errr_ratio])

        if not self.stell_sym:
            errL0 = compute_lambda_err(cL, self.L_transform.basis)
            residual = jnp.concatenate([residual, errL0.flatten()/errr_ratio])

        if self.scalar:
            residual = jnp.log1p(jnp.sum(residual**2))
        return residual

    def callback(self, x, cRb, cZb, cP, cI, Psi_lcfs, bdry_ratio=1.0, pres_ratio=1.0, zeta_ratio=1.0, errr_ratio=1.0)->None:
        """ Print residuals. Overrides callback method of the parent ObjectiveFunction"""
        cR, cZ, cL = unpack_state(x,
                      self.R_transform.num_modes, self.Z_transform.num_modes)
        errRf, errZf = self.equil_fun(
            cR, cZ, cP, cI, Psi_lcfs, self.R_transform, self.Z_transform, self.P_transform, self.I_transform, pres_ratio, zeta_ratio)
        errRb, errZb = self.bdry_fun(
            cR, cZ, cL, cRb, cZb, self.R1_transform, self.Z1_transform, self.L_transform, bdry_ratio)
        errL0 = compute_lambda_err(cL, self.L_transform.basis)

        errRf_rms = jnp.sqrt(jnp.sum(errRf**2))
        errZf_rms = jnp.sqrt(jnp.sum(errZf**2))
        errRb_rms = jnp.sqrt(jnp.sum(errRb**2))
        errZb_rms = jnp.sqrt(jnp.sum(errZb**2))
        errL0_rms = jnp.sqrt(jnp.sum(errL0**2))

        residual = jnp.concatenate([errRf.flatten(),
                                    errZf.flatten(),
                                    errRb.flatten()/errr_ratio,
                                    errZb.flatten()/errr_ratio,
                                    errL0.flatten()/errr_ratio])
        resid_rms = 1/2*jnp.sum(residual**2)
        print('Weighted Loss: {:10.3e}  errFrho: {:10.3e}  errFbeta: {:10.3e}  errRb: {:10.3e}  errZb: {:10.3e}  errL0: {:10.3e}'.format(
                resid_rms, errRf_rms, errZf_rms, errRb_rms, errZb_rms, errL0_rms))


class ObjectiveFunctionFactory():
    """Factory Class for Objective Functions

    Methods
    -------
    get_equil_obj_fxn(errr_mode, RZ_transform:Transform=None,
                 RZb_transform:Transform=None, L_transform:Transform=None,
                 pres_transform:Transform=None, iota_transform:Transform=None,
                 stell_sym:bool=True, scalar:bool=False)

        Takes type of objective function and attributes of an equilibrium and uses it to compute and return the corresponding objective function

    """

    def get_equil_obj_fun(errr_mode, scalar:bool=False,
                  R_transform:Transform=None, Z_transform:Transform=None,
                  R1_transform:Transform=None, Z1_transform:Transform=None,
                  L_transform:Transform=None, P_transform:Transform=None,
                  I_transform:Transform=None) -> ObjectiveFunction:
        """Accepts parameters necessary to create an objective function, and returns the corresponding ObjectiveFunction object

        Parameters
        ----------
        errr_mode : str
            error mode of the objective function
            one of 'force', 'accel'
        scalar : bool, optional
            True for scalar objectives, False otherwise (Default)
        R_transform : Transform, optional
            transforms R coefficients to real space in the volume
        Z_transform : Transform, optional
            transforms Z coefficients to real space in the volume
        R1_transform : Transform, optional
            transforms R coefficients to real space on the surface
        Z1_transform : Transform, optional
            transforms Z coefficients to real space on the surface
        L_transform : Transform, optional
            transforms lambda coefficients to real space
        P_transform : Transform, optional
            transforms pressure coefficients to real space
        I_transform : Transform, optional
            transforms rotational transform coefficients to real space

        Returns
        -------
        obj_fxn : ObjectiveFunction
            equilibrium objective function object, containing the compute and callback method for the objective function

        """
        if errr_mode == 'force':
            obj_fun = ForceErrorNodes(scalar=scalar,
                R_transform=R_transform, Z_transform=Z_transform,
                R1_transform=R1_transform, Z1_transform=Z1_transform,
                L_transform=L_transform, P_transform=P_transform,
                I_transform=I_transform)
        elif errr_mode == 'accel':
            obj_fun = AccelErrorSpectral(scalar=scalar,
                R_transform=R_transform, Z_transform=Z_transform,
                R1_transform=R1_transform, Z1_transform=Z1_transform,
                L_transform=L_transform, P_transform=P_transform,
                I_transform=I_transform)
        else:
            raise ValueError(TextColors.FAIL + "Requested Objective Function is not implemented." +
                             " Available objective functions are 'force' and 'accel'" + TextColors.ENDC)
        return obj_fun


# TODO: need to turn this into another ObjectiveFun subclass
def get_qisym_obj_fun(stell_sym, M, N, NFP, zernike_transform, zern_idx, lambda_idx, modes_pol, modes_tor):
    """Gets the quasisymmetry objective function

    Parameters
    ----------
    stell_sym : bool
        True if stellarator symmetry is enforced
    M : int
        maximum poloidal resolution
    N : int
        maximum toroidal resolution
    NFP : int
        number of field periods
    zernike_transform : ZernikeTransform
        object with transform method to go from spectral to physical space with derivatives
    zern_idx : ndarray of int
        mode numbers for Zernike basis
    lambda_idx : ndarray of int
        mode numbers for Fourier basis
    modes_pol : ndarray
        poloidal Fourier mode numbers
    modes_tor : ndarray
        toroidal Fourier mode numbers
    Returns
    -------
    qsym_obj : function
        quasisymmetry objective function

    """

    # stellarator symmetry
    sym_mat = symmetry_matrix(zern_idx, lambda_idx, sym=stell_sym)

    def qisym_obj(x, cI, Psi_lcfs):

        cR, cZ, cL = unpack_state(jnp.matmul(sym_mat, x), RZ_transform.num_modes)
        errQS = compute_qs_error_spectral(
            cR, cZ, cI, Psi_lcfs, NFP, zernike_transform, modes_pol, modes_tor, 1.0)

        # normalize weighting by numper of nodes
        residual = errQS.flatten()/jnp.sqrt(errQS.size)
        return residual

    return qisym_obj


def curve_self_intersects(x, y):
    """Checks if a curve intersects itself

    Parameters
    ----------
    x,y : ndarray
        x and y coordinates of points along the curve
    Returns
    -------
    is_intersected : bool
        whether the curve intersects itself

    """

    pts = np.array([x, y])
    pts1 = pts[:, 0:-1]
    pts2 = pts[:, 1:]

    # [start/stop, x/y, segment]
    segments = np.array([pts1, pts2])
    s1, s2 = np.meshgrid(np.arange(len(x)-1), np.arange(len(y)-1))
    idx = np.array([s1.flatten(), s2.flatten()])
    a, b = segments[:, :, idx[0, :]]
    c, d = segments[:, :, idx[1, :]]

    def signed_2d_area(a, b, c):
        return (a[0] - c[0])*(b[1] - c[1]) - (a[1] - c[1])*(b[0] - c[0])

    # signs of areas correspond to which side of ab points c and d are
    a1 = signed_2d_area(a, b, d)  # Compute winding of abd (+ or -)
    a2 = signed_2d_area(a, b, c)  # To intersect, must have sign opposite of a1
    a3 = signed_2d_area(c, d, a)  # Compute winding of cda (+ or -)
    a4 = a3 + a2 - a1  # Since area is constant a1 - a2 = a3 - a4, or a4 = a3 + a2 - a1

    return np.any(np.where(np.logical_and(a1*a2 < 0, a3*a4 < 0), True, False))


def is_nested(cR, cZ, R_basis, Z_basis, L=10, M=361, zeta=0):
    """Checks that an equilibrium has properly nested flux surfaces
        in a given toroidal plane

    Parameters
    ----------
    cR : ndarray, shape(RZ_transform.num_modes,)
        spectral coefficients of R
    cZ : ndarray, shape(RZ_transform.num_modes,)
        spectral coefficients of Z
    basis : FourierZernikeBasis
        spectral basis for R and Z
    L : int
        number of surfaces to check (Default value = 10)
    M : int
        number of poloidal angles to use for the test (Default value = 361)
    zeta : float
        toroidal plane to check (Default value = 0)

    Returns
    -------
    is_nested : bool
        whether or not the surfaces are nested

    """
    grid = LinearGrid(L=L, M=M, N=1, NFP=R_basis.NFP, endpoint=True)
    R_transf = Transform(grid, R_basis)
    Z_transf = Transform(grid, Z_basis)

    Rs = R_transf.transform(cR).reshape((L, -1), order='F')
    Zs = Z_transf.transform(cZ).reshape((L, -1), order='F')

    p = [matplotlib.path.Path(np.stack([R, Z]).T, closed=True) for R, Z in zip(Rs, Zs)]
    nested = np.all([p[i+1].contains_path(p[i]) for i in range(len(p)-1)])
    intersects = np.any([curve_self_intersects(R, Z) for R, Z in zip(Rs, Zs)])
    return nested and not intersects


def compute_force_error_nodes(cR, cZ, cP, cI, Psi_lcfs, R_transform,
                              Z_transform, P_transform, I_transform,
                              pres_ratio, zeta_ratio):
    """Computes force balance error at each node, in radial / helical components

    Parameters
    ----------
    cR : ndarray, shape(N_coeffs,)
        spectral coefficients of R
    cZ : ndarray, shape(N_coeffs,)
        spectral coefficients of Z
    cP : ndarray, shape(N_coeffs,)
        spectral coefficients of pressure
    cI : ndarray, shape(N_coeffs,)
        spectral coefficients of rotational transform
    Psi_lcfs : float
        total toroidal flux within the last closed flux surface
    R_transform : Transform
        transforms cR to physical space
    Z_transform : Transform
        transforms cZ to physical space
    P_transform : Transform
        transforms cP to physical space
    I_transform : Transform
        transforms cI to physical space
    pres_ratio : float
        fraction in range [0,1] of the full pressure profile to use
    zeta_ratio : float
        fraction in range [0,1] of the full toroidal (zeta) derivatives to use

    Returns
    -------
    F_rho : ndarray, shape(N_nodes,)
        radial force balance error at each node
    F_beta : ndarray, shape(N_nodes,)
        helical force balance error at each node

    """
    mu0 = 4*jnp.pi*1e-7
    axn = P_transform.grid.axis
    pres_r = P_transform.transform(cP, 1) * pres_ratio

    # compute fields components
    coord_der = compute_coordinate_derivatives(
        cR, cZ, R_transform, Z_transform, zeta_ratio)
    cov_basis = compute_covariant_basis(
        coord_der, R_transform.grid.axis, R_transform.derivs)
    jacobian = compute_jacobian(
        coord_der, cov_basis, R_transform.grid.axis, R_transform.derivs)
    con_basis = compute_contravariant_basis(
        coord_der, cov_basis, jacobian, R_transform.grid.axis)
    magnetic_field = compute_magnetic_field(
        cov_basis, jacobian, cI, Psi_lcfs, I_transform, R_transform.derivs)
    plasma_current = compute_plasma_current(
        coord_der, cov_basis, jacobian, magnetic_field, cI, I_transform)

    # force balance error components
    F_rho = jacobian['g']*(plasma_current['J^theta']*magnetic_field['B^zeta'] -
                           plasma_current['J^zeta']*magnetic_field['B^theta']) - pres_r
    F_beta = jacobian['g']*plasma_current['J^rho']

    # radial and helical directions
    beta = magnetic_field['B^zeta']*con_basis['e^theta'] - \
        magnetic_field['B^theta']*con_basis['e^zeta']
    radial = jnp.sqrt(
        con_basis['g^rr']) * jnp.sign(dot(con_basis['e^rho'], cov_basis['e_rho'], 0))
    helical = jnp.sqrt(con_basis['g^vv']*magnetic_field['B^zeta']**2 + con_basis['g^zz']*magnetic_field['B^theta']**2 - 2*con_basis['g^vz']*magnetic_field['B^theta']*magnetic_field['B^zeta']) \
        * jnp.sign(dot(beta, cov_basis['e_theta'], 0)) * jnp.sign(dot(beta, cov_basis['e_zeta'], 0))

    # axis terms
    if len(axn):
        Jsup_theta = (magnetic_field['B_rho_z'] -
                      magnetic_field['B_zeta_r']) / mu0
        Jsup_zeta = (magnetic_field['B_theta_r'] -
                     magnetic_field['B_rho_v']) / mu0
        F_rho = put(F_rho, axn, Jsup_theta[axn]*magnetic_field['B^zeta']
                    [axn] - Jsup_zeta[axn]*magnetic_field['B^theta'][axn])
        grad_theta = cross(cov_basis['e_zeta'], cov_basis['e_rho'], 0)
        gsup_vv = dot(grad_theta, grad_theta, 0)
        F_beta = put(F_beta, axn, plasma_current['J^rho'][axn])
        helical = put(helical, axn, jnp.sqrt(
            gsup_vv[axn]*magnetic_field['B^zeta'][axn]**2) * jnp.sign(magnetic_field['B^zeta'][axn]))

    # scalar errors
    f_rho = F_rho * radial
    f_beta = F_beta*helical

    # weight by local volume
    volumes = R_transform.grid.volumes
    vol = jacobian['g']*volumes[:, 0]*volumes[:, 1]*volumes[:, 2]
    if len(axn):
        r = R_transform.grid.nodes[:, 0]
        r1 = jnp.min(r[r != 0])  # value of r one step out from axis
        r1idx = jnp.where(r == r1)[0]
        # volume of axis is zero, but we want to account for nonzero volume in cell around axis
        vol = put(vol, axn, jnp.mean(
            jacobian['g'][r1idx])/2*volumes[axn, 0]*volumes[axn, 1]*volumes[axn, 2])
    f_rho = f_rho * vol
    f_beta = f_beta*vol

    return f_rho, f_beta


def compute_force_error_RphiZ(cR, cZ, cP, cI, Psi_lcfs, R_transform,
                              Z_transform, P_transform, I_transform,
                              pres_ratio, zeta_ratio):
    """Computes force balance error at each node, in R, phi, Z components

    Parameters
    ----------
    cR : ndarray, shape(N_coeffs,)
        spectral coefficients of R
    cZ : ndarray, shape(N_coeffs,)
        spectral coefficients of Z
    cP : ndarray, shape(N_coeffs,)
        spectral coefficients of pressure
    cI : ndarray, shape(N_coeffs,)
        spectral coefficients of rotational transform
    Psi_lcfs : float
        total toroidal flux within the last closed flux surface
    R_transform : Transform
        transforms cR to physical space
    Z_transform : Transform
        transforms cZ to physical space
    P_transform : Transform
        transforms cP to physical space
    I_transform : Transform
        transforms cI to physical space
    pres_ratio : float
        fraction in range [0,1] of the full pressure profile to use
    zeta_ratio : float
        fraction in range [0,1] of the full toroidal (zeta) derivatives to use

    Returns
    -------
    F_err : ndarray, shape(3,N_nodes,)
        F_R, F_phi, F_Z at each node

    """
    mu0 = 4*jnp.pi*1e-7
    axn = P_transform.grid.axis
    pres_r = P_transform.transform(cP, 1) * pres_ratio

    # compute fields components
    coord_der = compute_coordinate_derivatives(cR, cZ, R_transform, Z_transform)
    cov_basis = compute_covariant_basis(
        coord_der, R_transform.grid.axis, R_transform.derivs)
    jacobian = compute_jacobian(
        coord_der, cov_basis, R_transform.grid.axis, R_transform.derivs)
    con_basis = compute_contravariant_basis(
        coord_der, cov_basis, jacobian, R_transform.grid.axis)
    magnetic_field = compute_magnetic_field(
        cov_basis, jacobian, cI, Psi_lcfs, I_transform, R_transform.derivs)
    plasma_current = compute_plasma_current(
        coord_der, cov_basis, jacobian, magnetic_field, cI, I_transform)

    # helical basis vector
    beta = magnetic_field['B^zeta']*con_basis['e^theta'] - \
        magnetic_field['B^theta']*con_basis['e^zeta']

    # force balance error in radial and helical direction
    f_rho = mu0*(plasma_current['J^theta']*magnetic_field['B^zeta'] -
                 plasma_current['J^zeta']*magnetic_field['B^theta']) - mu0*pres_r
    f_beta = mu0*plasma_current['J^rho']

    F_err = f_rho * con_basis['grad_rho'] + f_beta * beta

    # weight by local volume
    volumes = R_transform.grid.volumes
    vol = jacobian['g']*volumes[:, 0]*volumes[:, 1]*volumes[:, 2]
    if len(axn):
        r = R_transform.grid.nodes[:, 0]
        r1 = jnp.min(r[r != 0])  # value of r one step out from axis
        r1idx = jnp.where(r == r1)[0]
        # volume of axis is zero, but we want to account for nonzero volume in cell around axis
        vol = put(vol, axn, jnp.mean(
            jacobian['g'][r1idx])/2*volumes[axn, 0]*volumes[axn, 1]*volumes[axn, 2])
    F_err = F_err*vol

    return F_err


def compute_force_error_RddotZddot(cR, cZ, cP, cI, Psi_lcfs, R_transform,
                                   Z_transform, P_transform, I_transform,
                                   pres_ratio, zeta_ratio):
<<<<<<< HEAD
    """Computes force balance error at each node, projected back onto zernike
=======
    """Computes force balance error at each node, projected back onto zernike 
>>>>>>> 34bdc9f0
    coefficients for R and Z.

    Parameters
    ----------
    cR : ndarray, shape(N_coeffs,)
        spectral coefficients of R
    cZ : ndarray, shape(N_coeffs,)
        spectral coefficients of Z
    cP : ndarray, shape(N_coeffs,)
        spectral coefficients of pressure
    cI : ndarray, shape(N_coeffs,)
        spectral coefficients of rotational transform
    Psi_lcfs : float
        total toroidal flux within the last closed flux surface
    R_transform : Transform
        transforms cR to physical space
    Z_transform : Transform
        transforms cZ to physical space
    P_transform : Transform
        transforms cP to physical space
    I_transform : Transform
        transforms cI to physical space
    pres_ratio : float
        fraction in range [0,1] of the full pressure profile to use
    zeta_ratio : float
        fraction in range [0,1] of the full toroidal (zeta) derivatives to use

    Returns
    -------
    cRddot : ndarray, shape(N_coeffs,)
        spectral coefficients for d^2R/dt^2
    cZddot : ndarray, shape(N_coeffs,)
        spectral coefficients for d^2Z/dt^2

    """
    coord_der = compute_coordinate_derivatives(cR, cZ, R_transform, Z_transform)
    F_err = compute_force_error_RphiZ(
        cR, cZ, cP, cI, Psi_lcfs, R_transform, Z_transform, P_transform, I_transform)
    num_nodes = R_transform.num_nodes  # FIXME: this needs symmetry

    AR = jnp.stack([jnp.ones(num_nodes), -coord_der['R_z'],
                    jnp.zeros(num_nodes)], axis=1)
    AZ = jnp.stack([jnp.zeros(num_nodes), -coord_der['Z_z'],
                    jnp.ones(num_nodes)], axis=1)
    A = jnp.stack([AR, AZ], axis=1)
    Rddot, Zddot = jnp.squeeze(jnp.matmul(A, F_err.T[:, :, jnp.newaxis])).T

    cRddot, cZddot = R_transform.fit(jnp.array([Rddot, Zddot]).T).T

    return cRddot, cZddot


def compute_accel_error_spectral(cR, cZ, cP, cI, Psi_lcfs, R_transform,
                                 Z_transform, P_transform, I_transform,
                                 pres_ratio, zeta_ratio):
    """Computes acceleration error in spectral space

    Parameters
    ----------
    cR : ndarray, shape(N_coeffs,)
        spectral coefficients of R
    cZ : ndarray, shape(N_coeffs,)
        spectral coefficients of Z
    cP : ndarray, shape(N_coeffs,)
        spectral coefficients of pressure
    cI : ndarray, shape(N_coeffs,)
        spectral coefficients of rotational transform
    Psi_lcfs : float
        total toroidal flux within the last closed flux surface
    R_transform : Transform
        transforms cR to physical space
    Z_transform : Transform
        transforms cZ to physical space
    P_transform : Transform
        transforms cP to physical space
    I_transform : Transform
        transforms cI to physical space
    pres_ratio : float
        fraction in range [0,1] of the full pressure profile to use
    zeta_ratio : float
        fraction in range [0,1] of the full toroidal (zeta) derivatives to use

    Returns
    -------
    cR_zz_err : ndarray, shape(N_coeffs,)
        error in cR_zz
    cZ_zz_err : ndarray, shape(N_coeffs,)
        error in cZ_zz

    """
    mu0 = 4*jnp.pi*1e-7
    r = R_transform.grid.nodes[:, 0]
    axn = P_transform.grid.axis

    presr = P_transform.transform(cP, 1) * pres_ratio
    iota = I_transform.transform(cI, 0)
    iotar = I_transform.transform(cI, 1)

    coord_der = compute_coordinate_derivatives(
        cR, cZ, R_transform, Z_transform, zeta_ratio)

    R_zz = -(Psi_lcfs**2*coord_der['R_r']**2*coord_der['Z_v']**2*coord_der['Z_z']**2*r**2 + Psi_lcfs**2*coord_der['R_v']**2*coord_der['Z_r']**2*coord_der['Z_z']**2*r**2 - Psi_lcfs**2*coord_der['R']**3*coord_der['R_r']*coord_der['Z_v']**2*r + Psi_lcfs**2*coord_der['R_r']**2*coord_der['Z_v']**4*r**2*iota**2 + Psi_lcfs**2*coord_der['R']**3*coord_der['R_rr']*coord_der['Z_v']**2*r**2 + Psi_lcfs**2*coord_der['R']**3*coord_der['R_vv']*coord_der['Z_r']**2*r**2 - Psi_lcfs**2*coord_der['R']**2*coord_der['R_r']**2*coord_der['Z_v']**2*r**2 - Psi_lcfs**2*coord_der['R']**2*coord_der['R_v']**2*coord_der['Z_r']**2*r**2 - Psi_lcfs**2*coord_der['R']*coord_der['R_r']*coord_der['Z_v']**4*r*iota**2 + Psi_lcfs**2*coord_der['R']**3*coord_der['R_v']*coord_der['Z_r']*coord_der['Z_v']*r + Psi_lcfs**2*coord_der['R_v']**2*coord_der['Z_r']**2*coord_der['Z_v']**2*r**2*iota**2 - coord_der['R']**3*coord_der['R_r']**3*coord_der['Z_v']**4*mu0*jnp.pi**2*presr + Psi_lcfs**2*coord_der['R']*coord_der['R_rr']*coord_der['Z_v']**4*r**2*iota**2 + 2*Psi_lcfs**2*coord_der['R_r']**2*coord_der['Z_v']**3*coord_der['Z_z']*r**2*iota - Psi_lcfs**2*coord_der['R']*coord_der['R_r']*coord_der['R_z']**2*coord_der['Z_v']**2*r - Psi_lcfs**2*coord_der['R']**3*coord_der['R_r']*coord_der['Z_r']*coord_der['Z_vv']*r**2 + Psi_lcfs**2*coord_der['R']**3*coord_der['R_r']*coord_der['Z_rv']*coord_der['Z_v']*r**2 - 2*Psi_lcfs**2*coord_der['R']**3*coord_der['R_rv']*coord_der['Z_r']*coord_der['Z_v']*r**2 + Psi_lcfs**2*coord_der['R']**3*coord_der['R_v']*coord_der['Z_r']*coord_der['Z_rv']*r**2 - Psi_lcfs**2*coord_der['R']**3*coord_der['R_v']*coord_der['Z_rr']*coord_der['Z_v']*r**2 - Psi_lcfs**2*coord_der['R']*coord_der['R_r']*coord_der['Z_v']**2*coord_der['Z_z']**2*r + Psi_lcfs**2*coord_der['R']*coord_der['R_rr']*coord_der['R_z']**2*coord_der['Z_v']**2*r**2 + Psi_lcfs**2*coord_der['R']*coord_der['R_vv']*coord_der['R_z']**2*coord_der['Z_r']**2*r**2 + Psi_lcfs**2*coord_der['R']*coord_der['R_rr']*coord_der['Z_v']**2*coord_der['Z_z']**2*r**2 + Psi_lcfs**2*coord_der['R']*coord_der['R_vv']*coord_der['Z_r']**2*coord_der['Z_z']**2*r**2 - 2*Psi_lcfs**2*coord_der['R']*coord_der['R_r']*coord_der['Z_v']**3*coord_der['Z_z']*r*iota + Psi_lcfs**2*coord_der['R']*coord_der['R_rr']*coord_der['R_v']**2*coord_der['Z_v']**2*r**2*iota**2 + Psi_lcfs**2*coord_der['R']*coord_der['R_r']**2*coord_der['R_vv']*coord_der['Z_v']**2*r**2*iota**2 + Psi_lcfs**2*coord_der['R']*coord_der['R_vv']*coord_der['Z_r']**2*coord_der['Z_v']**2*r**2*iota**2 - Psi_lcfs**2*coord_der['R']*coord_der['R_r']*coord_der['Z_v']**3*coord_der['Z_z']*r**2*iotar + Psi_lcfs**2*coord_der['R']*coord_der['R_v']*coord_der['Z_r']*coord_der['Z_v']**3*r*iota**2 + Psi_lcfs**2*coord_der['R']*coord_der['R_v']**3*coord_der['Z_r']*coord_der['Z_v']*r*iota**2 - Psi_lcfs**2*coord_der['R']*coord_der['R_r']*coord_der['Z_v']**3*coord_der['Z_rz']*r**2*iota + 2*Psi_lcfs**2*coord_der['R']*coord_der['R_rr']*coord_der['Z_v']**3*coord_der['Z_z']*r**2*iota - Psi_lcfs**2*coord_der['R']*coord_der['R_v']**3*coord_der['Z_r']*coord_der['Z_rz']*r**2*iota + Psi_lcfs**2*coord_der['R']*coord_der['R_v']*coord_der['R_z']**2*coord_der['Z_r']*coord_der['Z_v']*r + Psi_lcfs**2*coord_der['R']*coord_der['R_v']*coord_der['Z_r']*coord_der['Z_v']*coord_der['Z_z']**2*r + coord_der['R']**3*coord_der['R_v']**3*coord_der['Z_r']**3*coord_der['Z_v']*mu0*jnp.pi**2*presr - Psi_lcfs**2*coord_der['R']*coord_der['R_r']*coord_der['Z_v']**4*r**2*iota*iotar - Psi_lcfs**2*coord_der['R']*coord_der['R_r']*coord_der['R_v']**2*coord_der['Z_v']**2*r*iota**2 + 2*Psi_lcfs**2*coord_der['R']*coord_der['R_r']**2*coord_der['R_vz']*coord_der['Z_v']**2*r**2*iota - 2*Psi_lcfs**2*coord_der['R']*coord_der['R_rv']*coord_der['Z_r']*coord_der['Z_v']**3*r**2*iota**2 - Psi_lcfs**2*coord_der['R']*coord_der['R_v']*coord_der['Z_rr']*coord_der['Z_v']**3*r**2*iota**2 - Psi_lcfs**2*coord_der['R']*coord_der['R_v']**3*coord_der['Z_rr']*coord_der['Z_v']*r**2*iota**2 - 2*Psi_lcfs**2*coord_der['R_r']*coord_der['R_v']*coord_der['Z_r']*coord_der['Z_v']**3*r**2*iota**2 + 2*Psi_lcfs**2*coord_der['R_v']**2*coord_der['Z_r']**2*coord_der['Z_v']*coord_der['Z_z']*r**2*iota - 2*Psi_lcfs**2*coord_der['R']*coord_der['R_r']*coord_der['R_z']*coord_der['R_rz']*coord_der['Z_v']**2*r**2 - 2*Psi_lcfs**2*coord_der['R']*coord_der['R_v']*coord_der['R_z']*coord_der['R_vz']*coord_der['Z_r']**2*r**2 + 2*Psi_lcfs**2*coord_der['R']**2*coord_der['R_r']*coord_der['R_v']*coord_der['Z_r']*coord_der['Z_v']*r**2 - Psi_lcfs**2*coord_der['R']*coord_der['R_r']*coord_der['R_z']**2*coord_der['Z_r']*coord_der['Z_vv']*r**2 + Psi_lcfs**2*coord_der['R']*coord_der['R_r']*coord_der['R_z']**2*coord_der['Z_rv']*coord_der['Z_v']*r**2 - 2*Psi_lcfs**2*coord_der['R']*coord_der['R_rv']*coord_der['R_z']**2*coord_der['Z_r']*coord_der['Z_v']*r**2 + Psi_lcfs**2*coord_der['R']*coord_der['R_v']*coord_der['R_z']**2*coord_der['Z_r']*coord_der['Z_rv']*r**2 - Psi_lcfs**2*coord_der['R']*coord_der['R_v']*coord_der['R_z']**2*coord_der['Z_rr']*coord_der['Z_v']*r**2 - Psi_lcfs**2*coord_der['R']*coord_der['R_v']**2*coord_der['R_z']*coord_der['Z_r']*coord_der['Z_rz']*r**2 - Psi_lcfs**2*coord_der['R']*coord_der['R_r']**2*coord_der['R_z']*coord_der['Z_v']*coord_der['Z_vz']*r**2 - Psi_lcfs**2*coord_der['R']*coord_der['R_r']*coord_der['Z_r']*coord_der['Z_vv']*coord_der['Z_z']**2*r**2 + Psi_lcfs**2*coord_der['R']*coord_der['R_r']*coord_der['Z_rv']*coord_der['Z_v']*coord_der['Z_z']**2*r**2 - 2*Psi_lcfs**2*coord_der['R']*coord_der['R_rv']*coord_der['Z_r']*coord_der['Z_v']*coord_der['Z_z']**2*r**2 + Psi_lcfs**2*coord_der['R']*coord_der['R_v']*coord_der['Z_r']*coord_der['Z_rv']*coord_der['Z_z']**2*r**2 - Psi_lcfs**2*coord_der['R']*coord_der['R_v']*coord_der['Z_rr']*coord_der['Z_v']*coord_der['Z_z']**2*r**2 - Psi_lcfs**2*coord_der['R']*coord_der['R_r']*coord_der['Z_v']**2*coord_der['Z_z']*coord_der['Z_rz']*r**2 -
             Psi_lcfs**2*coord_der['R']*coord_der['R_v']*coord_der['Z_r']**2*coord_der['Z_z']*coord_der['Z_vz']*r**2 - 2*Psi_lcfs**2*coord_der['R_r']*coord_der['R_v']*coord_der['Z_r']*coord_der['Z_v']*coord_der['Z_z']**2*r**2 - 2*Psi_lcfs**2*coord_der['R']*coord_der['R_r']*coord_der['R_rv']*coord_der['R_v']*coord_der['Z_v']**2*r**2*iota**2 + Psi_lcfs**2*coord_der['R']*coord_der['R_v']*coord_der['Z_r']*coord_der['Z_v']**3*r**2*iota*iotar + Psi_lcfs**2*coord_der['R']*coord_der['R_v']**3*coord_der['Z_r']*coord_der['Z_v']*r**2*iota*iotar + 2*Psi_lcfs**2*coord_der['R']*coord_der['R_r']*coord_der['R_v']**2*coord_der['Z_rv']*coord_der['Z_v']*r**2*iota**2 - Psi_lcfs**2*coord_der['R']*coord_der['R_r']**2*coord_der['R_v']*coord_der['Z_v']*coord_der['Z_vv']*r**2*iota**2 + 2*Psi_lcfs**2*coord_der['R']*coord_der['R_v']*coord_der['Z_r']*coord_der['Z_rv']*coord_der['Z_v']**2*r**2*iota**2 - Psi_lcfs**2*coord_der['R']*coord_der['R_v']*coord_der['Z_r']**2*coord_der['Z_v']*coord_der['Z_vv']*r**2*iota**2 - 3*coord_der['R']**3*coord_der['R_r']*coord_der['R_v']**2*coord_der['Z_r']**2*coord_der['Z_v']**2*mu0*jnp.pi**2*presr - 2*Psi_lcfs**2*coord_der['R']*coord_der['R_r']*coord_der['R_v']*coord_der['R_z']*coord_der['Z_v']**2*r*iota + 2*Psi_lcfs**2*coord_der['R']*coord_der['R_v']**2*coord_der['R_z']*coord_der['Z_r']*coord_der['Z_v']*r*iota + 2*Psi_lcfs**2*coord_der['R']*coord_der['R_v']*coord_der['Z_r']*coord_der['Z_v']**2*coord_der['Z_z']*r*iota - Psi_lcfs**2*coord_der['R']*coord_der['R_r']*coord_der['R_v']**2*coord_der['Z_v']**2*r**2*iota*iotar - Psi_lcfs**2*coord_der['R']*coord_der['R_r']*coord_der['R_v']*coord_der['R_z']*coord_der['Z_v']**2*r**2*iotar + Psi_lcfs**2*coord_der['R']*coord_der['R_v']**2*coord_der['R_z']*coord_der['Z_r']*coord_der['Z_v']*r**2*iotar + Psi_lcfs**2*coord_der['R']*coord_der['R_v']*coord_der['Z_r']*coord_der['Z_v']**2*coord_der['Z_z']*r**2*iotar - 2*Psi_lcfs**2*coord_der['R']*coord_der['R_r']*coord_der['R_rv']*coord_der['R_z']*coord_der['Z_v']**2*r**2*iota - 2*Psi_lcfs**2*coord_der['R']*coord_der['R_r']*coord_der['R_v']*coord_der['R_rz']*coord_der['Z_v']**2*r**2*iota + 2*Psi_lcfs**2*coord_der['R']*coord_der['R_rr']*coord_der['R_v']*coord_der['R_z']*coord_der['Z_v']**2*r**2*iota + Psi_lcfs**2*coord_der['R']*coord_der['R_r']*coord_der['R_v']**2*coord_der['Z_r']*coord_der['Z_vz']*r**2*iota + Psi_lcfs**2*coord_der['R']*coord_der['R_v']**2*coord_der['R_z']*coord_der['Z_r']*coord_der['Z_rv']*r**2*iota + Psi_lcfs**2*coord_der['R']*coord_der['R_r']*coord_der['R_v']**2*coord_der['Z_v']*coord_der['Z_rz']*r**2*iota - 2*Psi_lcfs**2*coord_der['R']*coord_der['R_v']**2*coord_der['R_z']*coord_der['Z_rr']*coord_der['Z_v']*r**2*iota + 2*Psi_lcfs**2*coord_der['R']*coord_der['R_v']**2*coord_der['R_rz']*coord_der['Z_r']*coord_der['Z_v']*r**2*iota - Psi_lcfs**2*coord_der['R']*coord_der['R_r']**2*coord_der['R_v']*coord_der['Z_v']*coord_der['Z_vz']*r**2*iota - Psi_lcfs**2*coord_der['R']*coord_der['R_r']**2*coord_der['R_z']*coord_der['Z_v']*coord_der['Z_vv']*r**2*iota + Psi_lcfs**2*coord_der['R']*coord_der['R_r']*coord_der['Z_r']*coord_der['Z_v']**2*coord_der['Z_vz']*r**2*iota + Psi_lcfs**2*coord_der['R']*coord_der['R_r']*coord_der['Z_rv']*coord_der['Z_v']**2*coord_der['Z_z']*r**2*iota - 4*Psi_lcfs**2*coord_der['R']*coord_der['R_rv']*coord_der['Z_r']*coord_der['Z_v']**2*coord_der['Z_z']*r**2*iota + Psi_lcfs**2*coord_der['R']*coord_der['R_v']*coord_der['Z_r']*coord_der['Z_v']**2*coord_der['Z_rz']*r**2*iota - 2*Psi_lcfs**2*coord_der['R']*coord_der['R_v']*coord_der['Z_rr']*coord_der['Z_v']**2*coord_der['Z_z']*r**2*iota - Psi_lcfs**2*coord_der['R']*coord_der['R_v']*coord_der['Z_r']**2*coord_der['Z_v']*coord_der['Z_vz']*r**2*iota - Psi_lcfs**2*coord_der['R']*coord_der['R_v']*coord_der['Z_r']**2*coord_der['Z_vv']*coord_der['Z_z']*r**2*iota + 2*Psi_lcfs**2*coord_der['R']*coord_der['R_vv']*coord_der['Z_r']**2*coord_der['Z_v']*coord_der['Z_z']*r**2*iota - 4*Psi_lcfs**2*coord_der['R_r']*coord_der['R_v']*coord_der['Z_r']*coord_der['Z_v']**2*coord_der['Z_z']*r**2*iota + Psi_lcfs**2*coord_der['R']*coord_der['R_r']*coord_der['R_v']*coord_der['R_z']*coord_der['Z_r']*coord_der['Z_vz']*r**2 + 2*Psi_lcfs**2*coord_der['R']*coord_der['R_r']*coord_der['R_z']*coord_der['R_vz']*coord_der['Z_r']*coord_der['Z_v']*r**2 + Psi_lcfs**2*coord_der['R']*coord_der['R_r']*coord_der['R_v']*coord_der['R_z']*coord_der['Z_v']*coord_der['Z_rz']*r**2 + 2*Psi_lcfs**2*coord_der['R']*coord_der['R_v']*coord_der['R_z']*coord_der['R_rz']*coord_der['Z_r']*coord_der['Z_v']*r**2 + Psi_lcfs**2*coord_der['R']*coord_der['R_r']*coord_der['Z_r']*coord_der['Z_v']*coord_der['Z_z']*coord_der['Z_vz']*r**2 + Psi_lcfs**2*coord_der['R']*coord_der['R_v']*coord_der['Z_r']*coord_der['Z_v']*coord_der['Z_z']*coord_der['Z_rz']*r**2 + 3*coord_der['R']**3*coord_der['R_r']**2*coord_der['R_v']*coord_der['Z_r']*coord_der['Z_v']**3*mu0*jnp.pi**2*presr - Psi_lcfs**2*coord_der['R']*coord_der['R_r']*coord_der['R_v']*coord_der['R_z']*coord_der['Z_r']*coord_der['Z_vv']*r**2*iota + 3*Psi_lcfs**2*coord_der['R']*coord_der['R_r']*coord_der['R_v']*coord_der['R_z']*coord_der['Z_rv']*coord_der['Z_v']*r**2*iota - 2*Psi_lcfs**2*coord_der['R']*coord_der['R_r']*coord_der['R_v']*coord_der['R_vz']*coord_der['Z_r']*coord_der['Z_v']*r**2*iota + 2*Psi_lcfs**2*coord_der['R']*coord_der['R_r']*coord_der['R_vv']*coord_der['R_z']*coord_der['Z_r']*coord_der['Z_v']*r**2*iota - 2*Psi_lcfs**2*coord_der['R']*coord_der['R_rv']*coord_der['R_v']*coord_der['R_z']*coord_der['Z_r']*coord_der['Z_v']*r**2*iota - Psi_lcfs**2*coord_der['R']*coord_der['R_r']*coord_der['Z_r']*coord_der['Z_v']*coord_der['Z_vv']*coord_der['Z_z']*r**2*iota + 3*Psi_lcfs**2*coord_der['R']*coord_der['R_v']*coord_der['Z_r']*coord_der['Z_rv']*coord_der['Z_v']*coord_der['Z_z']*r**2*iota) / (Psi_lcfs**2*coord_der['R']*r**2*(coord_der['R_r']*coord_der['Z_v'] - coord_der['R_v']*coord_der['Z_r'])**2)

    Z_zz = (Psi_lcfs**2*coord_der['R']**3*coord_der['R_v']**2*coord_der['Z_r']*r - Psi_lcfs**2*coord_der['R']**3*coord_der['R_v']**2*coord_der['Z_rr']*r**2 - Psi_lcfs**2*coord_der['R']**3*coord_der['R_r']**2*coord_der['Z_vv']*r**2 + Psi_lcfs**2*coord_der['R']*coord_der['R_v']**4*coord_der['Z_r']*r*iota**2 - Psi_lcfs**2*coord_der['R']**3*coord_der['R_r']*coord_der['R_v']*coord_der['Z_v']*r + coord_der['R']**3*coord_der['R_v']**4*coord_der['Z_r']**3*mu0*jnp.pi**2*presr - Psi_lcfs**2*coord_der['R']*coord_der['R_v']**4*coord_der['Z_rr']*r**2*iota**2 + Psi_lcfs**2*coord_der['R_r']**2*coord_der['R_z']*coord_der['Z_v']**3*r**2*iota + Psi_lcfs**2*coord_der['R_v']**3*coord_der['Z_r']**2*coord_der['Z_z']*r**2*iota - Psi_lcfs**2*coord_der['R']**3*coord_der['R_r']*coord_der['R_rv']*coord_der['Z_v']*r**2 + 2*Psi_lcfs**2*coord_der['R']**3*coord_der['R_r']*coord_der['R_v']*coord_der['Z_rv']*r**2 + Psi_lcfs**2*coord_der['R']**3*coord_der['R_r']*coord_der['R_vv']*coord_der['Z_r']*r**2 - Psi_lcfs**2*coord_der['R']**3*coord_der['R_rv']*coord_der['R_v']*coord_der['Z_r']*r**2 + Psi_lcfs**2*coord_der['R']**3*coord_der['R_rr']*coord_der['R_v']*coord_der['Z_v']*r**2 + Psi_lcfs**2*coord_der['R']*coord_der['R_v']**2*coord_der['R_z']**2*coord_der['Z_r']*r + Psi_lcfs**2*coord_der['R']*coord_der['R_v']**2*coord_der['Z_r']*coord_der['Z_z']**2*r + Psi_lcfs**2*coord_der['R_r']**2*coord_der['R_v']*coord_der['Z_v']**3*r**2*iota**2 + Psi_lcfs**2*coord_der['R_v']**3*coord_der['Z_r']**2*coord_der['Z_v']*r**2*iota**2 - Psi_lcfs**2*coord_der['R']*coord_der['R_v']**2*coord_der['R_z']**2*coord_der['Z_rr']*r**2 - Psi_lcfs**2*coord_der['R']*coord_der['R_r']**2*coord_der['R_z']**2*coord_der['Z_vv']*r**2 - Psi_lcfs**2*coord_der['R']*coord_der['R_v']**2*coord_der['Z_rr']*coord_der['Z_z']**2*r**2 - Psi_lcfs**2*coord_der['R']*coord_der['R_r']**2*coord_der['Z_vv']*coord_der['Z_z']**2*r**2 + Psi_lcfs**2*coord_der['R_r']**2*coord_der['R_z']*coord_der['Z_v']**2*coord_der['Z_z']*r**2 + Psi_lcfs**2*coord_der['R_v']**2*coord_der['R_z']*coord_der['Z_r']**2*coord_der['Z_z']*r**2 + 2*Psi_lcfs**2*coord_der['R']*coord_der['R_v']**3*coord_der['R_z']*coord_der['Z_r']*r*iota - Psi_lcfs**2*coord_der['R']*coord_der['R_r']**2*coord_der['R_v']**2*coord_der['Z_vv']*r**2*iota**2 - Psi_lcfs**2*coord_der['R']*coord_der['R_v']**2*coord_der['Z_rr']*coord_der['Z_v']**2*r**2*iota**2 - Psi_lcfs**2*coord_der['R']*coord_der['R_v']**2*coord_der['Z_r']**2*coord_der['Z_vv']*r**2*iota**2 - 2*Psi_lcfs**2*coord_der['R_r']*coord_der['R_v']**2*coord_der['Z_r']*coord_der['Z_v']**2*r**2*iota**2 + Psi_lcfs**2*coord_der['R']*coord_der['R_v']**3*coord_der['R_z']*coord_der['Z_r']*r**2*iotar - Psi_lcfs**2*coord_der['R']*coord_der['R_r']*coord_der['R_v']*coord_der['Z_v']**3*r*iota**2 - Psi_lcfs**2*coord_der['R']*coord_der['R_r']*coord_der['R_v']**3*coord_der['Z_v']*r*iota**2 + Psi_lcfs**2*coord_der['R']*coord_der['R_r']*coord_der['R_rz']*coord_der['Z_v']**3*r**2*iota - 2*Psi_lcfs**2*coord_der['R']*coord_der['R_v']**3*coord_der['R_z']*coord_der['Z_rr']*r**2*iota + Psi_lcfs**2*coord_der['R']*coord_der['R_v']**3*coord_der['R_rz']*coord_der['Z_r']*r**2*iota - Psi_lcfs**2*coord_der['R']*coord_der['R_r']*coord_der['R_v']*coord_der['R_z']**2*coord_der['Z_v']*r - Psi_lcfs**2*coord_der['R']*coord_der['R_r']*coord_der['R_v']*coord_der['Z_v']*coord_der['Z_z']**2*r - coord_der['R']**3*coord_der['R_r']**3*coord_der['R_v']*coord_der['Z_v']**3*mu0*jnp.pi**2*presr + Psi_lcfs**2*coord_der['R']*coord_der['R_v']**4*coord_der['Z_r']*r**2*iota*iotar + 2*Psi_lcfs**2*coord_der['R']*coord_der['R_r']*coord_der['R_v']**3*coord_der['Z_rv']*r**2*iota**2 + Psi_lcfs**2*coord_der['R']*coord_der['R_rr']*coord_der['R_v']*coord_der['Z_v']**3*r**2*iota**2 + Psi_lcfs**2*coord_der['R']*coord_der['R_rr']*coord_der['R_v']**3*coord_der['Z_v']*r**2*iota**2 + Psi_lcfs**2*coord_der['R']*coord_der['R_v']**2*coord_der['Z_r']*coord_der['Z_v']**2*r*iota**2 - 2*Psi_lcfs**2*coord_der['R']*coord_der['R_v']**2*coord_der['Z_r']**2*coord_der['Z_vz']*r**2*iota + Psi_lcfs**2*coord_der['R_r']**2*coord_der['R_v']*coord_der['Z_v']**2*coord_der['Z_z']*r**2*iota + Psi_lcfs**2*coord_der['R_v']**2*coord_der['R_z']*coord_der['Z_r']**2*coord_der['Z_v']*r**2*iota - Psi_lcfs**2*coord_der['R']*coord_der['R_r']*coord_der['R_rv']*coord_der['R_z']**2*coord_der['Z_v']*r**2 + 2*Psi_lcfs**2*coord_der['R']*coord_der['R_r']*coord_der['R_v']*coord_der['R_z']**2*coord_der['Z_rv']*r**2 + Psi_lcfs**2*coord_der['R']*coord_der['R_r']*coord_der['R_vv']*coord_der['R_z']**2*coord_der['Z_r']*r**2 - Psi_lcfs**2*coord_der['R']*coord_der['R_rv']*coord_der['R_v']*coord_der['R_z']**2*coord_der['Z_r']*r**2 + Psi_lcfs**2*coord_der['R']*coord_der['R_rr']*coord_der['R_v']*coord_der['R_z']**2*coord_der['Z_v']*r**2 + Psi_lcfs**2*coord_der['R']*coord_der['R_v']**2*coord_der['R_z']*coord_der['R_rz']*coord_der['Z_r']*r**2 + Psi_lcfs**2*coord_der['R']*coord_der['R_r']**2*coord_der['R_z']*coord_der['R_vz']*coord_der['Z_v']*r**2 - Psi_lcfs**2*coord_der['R']*coord_der['R_r']*coord_der['R_rv']*coord_der['Z_v']*coord_der['Z_z']**2*r**2 + 2*Psi_lcfs**2*coord_der['R']*coord_der['R_r']*coord_der['R_v']*coord_der['Z_rv']*coord_der['Z_z']**2*r**2 + Psi_lcfs**2*coord_der['R']*coord_der['R_r']*coord_der['R_vv']*coord_der['Z_r']*coord_der['Z_z']**2*r**2 - Psi_lcfs**2*coord_der['R']*coord_der['R_rv']*coord_der['R_v']*coord_der['Z_r']*coord_der['Z_z']**2*r**2 + Psi_lcfs**2*coord_der['R']*coord_der['R_rr']*coord_der['R_v']*coord_der['Z_v']*coord_der['Z_z']**2*r**2 + Psi_lcfs**2*coord_der['R']*coord_der['R_r']*coord_der['R_rz']*coord_der['Z_v']**2*coord_der['Z_z']*r**2 + Psi_lcfs**2*coord_der['R']*coord_der['R_v']*coord_der['R_vz']*coord_der['Z_r']**2*coord_der['Z_z']*r**2 + 2*Psi_lcfs**2*coord_der['R']*coord_der['R_v']**2*coord_der['Z_r']*coord_der['Z_z']*coord_der['Z_rz']*r**2 + 2*Psi_lcfs**2*coord_der['R']*coord_der['R_r']**2*coord_der['Z_v']*coord_der['Z_z'] *
            coord_der['Z_vz']*r**2 - Psi_lcfs**2*coord_der['R']*coord_der['R_r']*coord_der['R_v']*coord_der['Z_v']**3*r**2*iota*iotar - Psi_lcfs**2*coord_der['R']*coord_der['R_r']*coord_der['R_v']**3*coord_der['Z_v']*r**2*iota*iotar - 2*Psi_lcfs**2*coord_der['R']*coord_der['R_r']*coord_der['R_rv']*coord_der['R_v']**2*coord_der['Z_v']*r**2*iota**2 + Psi_lcfs**2*coord_der['R']*coord_der['R_r']**2*coord_der['R_v']*coord_der['R_vv']*coord_der['Z_v']*r**2*iota**2 - 2*Psi_lcfs**2*coord_der['R']*coord_der['R_rv']*coord_der['R_v']*coord_der['Z_r']*coord_der['Z_v']**2*r**2*iota**2 + Psi_lcfs**2*coord_der['R']*coord_der['R_v']*coord_der['R_vv']*coord_der['Z_r']**2*coord_der['Z_v']*r**2*iota**2 + 2*Psi_lcfs**2*coord_der['R']*coord_der['R_v']**2*coord_der['Z_r']*coord_der['Z_rv']*coord_der['Z_v']*r**2*iota**2 + 3*coord_der['R']**3*coord_der['R_r']**2*coord_der['R_v']**2*coord_der['Z_r']*coord_der['Z_v']**2*mu0*jnp.pi**2*presr - 2*Psi_lcfs**2*coord_der['R']*coord_der['R_r']*coord_der['R_v']**2*coord_der['R_z']*coord_der['Z_v']*r*iota - 2*Psi_lcfs**2*coord_der['R']*coord_der['R_r']*coord_der['R_v']*coord_der['Z_v']**2*coord_der['Z_z']*r*iota + 2*Psi_lcfs**2*coord_der['R']*coord_der['R_v']**2*coord_der['Z_r']*coord_der['Z_v']*coord_der['Z_z']*r*iota + Psi_lcfs**2*coord_der['R']*coord_der['R_v']**2*coord_der['Z_r']*coord_der['Z_v']**2*r**2*iota*iotar - Psi_lcfs**2*coord_der['R']*coord_der['R_r']*coord_der['R_v']**2*coord_der['R_z']*coord_der['Z_v']*r**2*iotar - Psi_lcfs**2*coord_der['R']*coord_der['R_r']*coord_der['R_v']*coord_der['Z_v']**2*coord_der['Z_z']*r**2*iotar + Psi_lcfs**2*coord_der['R']*coord_der['R_v']**2*coord_der['Z_r']*coord_der['Z_v']*coord_der['Z_z']*r**2*iotar + 4*Psi_lcfs**2*coord_der['R']*coord_der['R_r']*coord_der['R_v']**2*coord_der['R_z']*coord_der['Z_rv']*r**2*iota - Psi_lcfs**2*coord_der['R']*coord_der['R_r']*coord_der['R_v']**2*coord_der['R_vz']*coord_der['Z_r']*r**2*iota - Psi_lcfs**2*coord_der['R']*coord_der['R_rv']*coord_der['R_v']**2*coord_der['R_z']*coord_der['Z_r']*r**2*iota - Psi_lcfs**2*coord_der['R']*coord_der['R_r']*coord_der['R_v']**2*coord_der['R_rz']*coord_der['Z_v']*r**2*iota + 2*Psi_lcfs**2*coord_der['R']*coord_der['R_rr']*coord_der['R_v']**2*coord_der['R_z']*coord_der['Z_v']*r**2*iota - 2*Psi_lcfs**2*coord_der['R']*coord_der['R_r']**2*coord_der['R_v']*coord_der['R_z']*coord_der['Z_vv']*r**2*iota + Psi_lcfs**2*coord_der['R']*coord_der['R_r']**2*coord_der['R_v']*coord_der['R_vz']*coord_der['Z_v']*r**2*iota + Psi_lcfs**2*coord_der['R']*coord_der['R_r']**2*coord_der['R_vv']*coord_der['R_z']*coord_der['Z_v']*r**2*iota - Psi_lcfs**2*coord_der['R']*coord_der['R_r']*coord_der['R_rv']*coord_der['Z_v']**2*coord_der['Z_z']*r**2*iota - Psi_lcfs**2*coord_der['R']*coord_der['R_r']*coord_der['R_vz']*coord_der['Z_r']*coord_der['Z_v']**2*r**2*iota - 2*Psi_lcfs**2*coord_der['R']*coord_der['R_r']*coord_der['R_v']*coord_der['Z_v']**2*coord_der['Z_rz']*r**2*iota + 2*Psi_lcfs**2*coord_der['R']*coord_der['R_rr']*coord_der['R_v']*coord_der['Z_v']**2*coord_der['Z_z']*r**2*iota - Psi_lcfs**2*coord_der['R']*coord_der['R_v']*coord_der['R_rz']*coord_der['Z_r']*coord_der['Z_v']**2*r**2*iota + Psi_lcfs**2*coord_der['R']*coord_der['R_v']*coord_der['R_vv']*coord_der['Z_r']**2*coord_der['Z_z']*r**2*iota + Psi_lcfs**2*coord_der['R']*coord_der['R_v']*coord_der['R_vz']*coord_der['Z_r']**2*coord_der['Z_v']*r**2*iota - 2*Psi_lcfs**2*coord_der['R_r']*coord_der['R_v']*coord_der['R_z']*coord_der['Z_r']*coord_der['Z_v']**2*r**2*iota + 2*Psi_lcfs**2*coord_der['R']*coord_der['R_v']**2*coord_der['Z_r']*coord_der['Z_rv']*coord_der['Z_z']*r**2*iota + 2*Psi_lcfs**2*coord_der['R']*coord_der['R_v']**2*coord_der['Z_r']*coord_der['Z_v']*coord_der['Z_rz']*r**2*iota - 2*Psi_lcfs**2*coord_der['R']*coord_der['R_v']**2*coord_der['Z_rr']*coord_der['Z_v']*coord_der['Z_z']*r**2*iota - 2*Psi_lcfs**2*coord_der['R_r']*coord_der['R_v']**2*coord_der['Z_r']*coord_der['Z_v']*coord_der['Z_z']*r**2*iota - Psi_lcfs**2*coord_der['R']*coord_der['R_r']*coord_der['R_v']*coord_der['R_z']*coord_der['R_vz']*coord_der['Z_r']*r**2 - Psi_lcfs**2*coord_der['R']*coord_der['R_r']*coord_der['R_v']*coord_der['R_z']*coord_der['R_rz']*coord_der['Z_v']*r**2 - 2*Psi_lcfs**2*coord_der['R']*coord_der['R_r']*coord_der['R_v']*coord_der['Z_r']*coord_der['Z_z']*coord_der['Z_vz']*r**2 - Psi_lcfs**2*coord_der['R']*coord_der['R_r']*coord_der['R_vz']*coord_der['Z_r']*coord_der['Z_v']*coord_der['Z_z']*r**2 - 2*Psi_lcfs**2*coord_der['R']*coord_der['R_r']*coord_der['R_v']*coord_der['Z_v']*coord_der['Z_z']*coord_der['Z_rz']*r**2 - Psi_lcfs**2*coord_der['R']*coord_der['R_v']*coord_der['R_rz']*coord_der['Z_r']*coord_der['Z_v']*coord_der['Z_z']*r**2 - 2*Psi_lcfs**2*coord_der['R_r']*coord_der['R_v']*coord_der['R_z']*coord_der['Z_r']*coord_der['Z_v']*coord_der['Z_z']*r**2 - 3*coord_der['R']**3*coord_der['R_r']*coord_der['R_v']**3*coord_der['Z_r']**2*coord_der['Z_v']*mu0*jnp.pi**2*presr - 3*Psi_lcfs**2*coord_der['R']*coord_der['R_r']*coord_der['R_rv']*coord_der['R_v']*coord_der['R_z']*coord_der['Z_v']*r**2*iota + Psi_lcfs**2*coord_der['R']*coord_der['R_r']*coord_der['R_v']*coord_der['R_vv']*coord_der['R_z']*coord_der['Z_r']*r**2*iota + 2*Psi_lcfs**2*coord_der['R']*coord_der['R_r']*coord_der['R_v']*coord_der['Z_r']*coord_der['Z_v']*coord_der['Z_vz']*r**2*iota - 2*Psi_lcfs**2*coord_der['R']*coord_der['R_r']*coord_der['R_v']*coord_der['Z_r']*coord_der['Z_vv']*coord_der['Z_z']*r**2*iota + 2*Psi_lcfs**2*coord_der['R']*coord_der['R_r']*coord_der['R_v']*coord_der['Z_rv']*coord_der['Z_v']*coord_der['Z_z']*r**2*iota + Psi_lcfs**2*coord_der['R']*coord_der['R_r']*coord_der['R_vv']*coord_der['Z_r']*coord_der['Z_v']*coord_der['Z_z']*r**2*iota - 3*Psi_lcfs**2*coord_der['R']*coord_der['R_rv']*coord_der['R_v']*coord_der['Z_r']*coord_der['Z_v']*coord_der['Z_z']*r**2*iota) / (Psi_lcfs**2*coord_der['R']*r**2*(coord_der['R_r']*coord_der['Z_v'] - coord_der['R_v']*coord_der['Z_r'])**2)

    if len(axn):
        R_zz = put(R_zz, axn, (24*Psi_lcfs**2*coord_der['R_rv'][axn]**2*coord_der['Z_r'][axn]**2*coord_der['R'][axn]**2 - 24*Psi_lcfs**2*coord_der['Z_z'][axn]**2*coord_der['Z_rv'][axn]**2*coord_der['R_r'][axn]**2 - 24*Psi_lcfs**2*coord_der['R_rv'][axn]**2*coord_der['Z_z'][axn]**2*coord_der['Z_r'][axn]**2 + 24*Psi_lcfs**2*coord_der['Z_rv'][axn]**2*coord_der['R_r'][axn]**2*coord_der['R'][axn]**2 - 24*Psi_lcfs**2*coord_der['R_rr'][axn]*coord_der['Z_rv'][axn]**2*coord_der['R'][axn]**3 - 12*Psi_lcfs**2*coord_der['R_rrvv'][axn]*coord_der['Z_r'][axn]**2*coord_der['R'][axn]**3 + 24*Psi_lcfs**2*coord_der['R_z'][axn]**2*coord_der['Z_rvv'][axn]*coord_der['R_r'][axn]**2*coord_der['Z_r'][axn] - 24*Psi_lcfs**2*coord_der['Z_z'][axn]**2*coord_der['R_rvv'][axn]*coord_der['R_r'][axn]*coord_der['Z_r'][axn]**2 - 12*Psi_lcfs**2*coord_der['R_rrvv'][axn]*coord_der['Z_z'][axn]**2*coord_der['Z_r'][axn]**2*coord_der['R'][axn] + 24*Psi_lcfs**2*coord_der['Z_z'][axn]**2*coord_der['Z_rvv'][axn]*coord_der['R_r'][axn]**2*coord_der['Z_r'][axn] - 72*Psi_lcfs**2*coord_der['R_rvv'][axn]*coord_der['R_r'][axn]*coord_der['Z_r'][axn]**2*coord_der['R'][axn]**2 + 72*Psi_lcfs**2*coord_der['Z_rvv'][axn]*coord_der['R_r'][axn]**2*coord_der['Z_r'][axn]*coord_der['R'][axn]**2 + 12*Psi_lcfs**2*coord_der['Z_rrvv'][axn]*coord_der['R_r'][axn]*coord_der['Z_r'][axn]*coord_der['R'][axn]**3 + 24*Psi_lcfs**2*coord_der['R_rr'][axn]*coord_der['Z_rvv'][axn]*coord_der['Z_r'][axn]*coord_der['R'][axn]**3 + 24*Psi_lcfs**2*coord_der['R_rv'][axn]*coord_der['Z_rr'][axn]*coord_der['Z_rv'][axn]*coord_der['R'][axn]**3 - 12*Psi_lcfs**2*coord_der['R_rv'][axn]*coord_der['Z_rrv'][axn]*coord_der['Z_r'][axn]*coord_der['R'][axn]**3 - 48*Psi_lcfs**2*coord_der['Z_rr'][axn]*coord_der['R_rvv'][axn]*coord_der['Z_r'][axn]*coord_der['R'][axn]**3 + 24*Psi_lcfs**2*coord_der['Z_rr'][axn]*coord_der['Z_rvv'][axn]*coord_der['R_r'][axn]*coord_der['R'][axn]**3 + 24*Psi_lcfs**2*coord_der['Z_rv'][axn]*coord_der['R_rrv'][axn]*coord_der['Z_r'][axn]*coord_der['R'][axn]**3 - 12*Psi_lcfs**2*coord_der['Z_rv'][axn]*coord_der['Z_rrv'][axn]*coord_der['R_r'][axn]*coord_der['R'][axn]**3 - 24*Psi_lcfs**2*coord_der['R_z'][axn]**2*coord_der['R_rr'][axn]*coord_der['Z_rv'][axn]**2*coord_der['R'][axn] - 24*Psi_lcfs**2*coord_der['R_rr'][axn]*coord_der['Z_z'][axn]**2*coord_der['Z_rv'][axn]**2*coord_der['R'][axn] - 24*Psi_lcfs**2*coord_der['R_z'][axn]**2*coord_der['R_rvv'][axn]*coord_der['R_r'][axn]*coord_der['Z_r'][axn]**2 - 12*Psi_lcfs**2*coord_der['R_rrvv'][axn]*coord_der['R_z'][axn]**2*coord_der['Z_r'][axn]**2*coord_der['R'][axn] + 24*Psi_lcfs**2*iota[axn]*coord_der['Z_z'][axn]*coord_der['Z_rv'][axn]**3*coord_der['R_r'][axn]*coord_der['R'][axn] + 12*Psi_lcfs**2*coord_der['Z_rrvv'][axn]*coord_der['R_z'][axn]**2*coord_der['R_r'][axn]*coord_der['Z_r'][axn]*coord_der['R'][axn] + 48*Psi_lcfs**2*coord_der['R_z'][axn]*coord_der['R_rv'][axn]*coord_der['R_rvz'][axn]*coord_der['Z_r'][axn]**2*coord_der['R'][axn] - 48*Psi_lcfs**2*coord_der['R_z'][axn]*coord_der['R_rz'][axn]*coord_der['R_rvv'][axn]*coord_der['Z_r'][axn]**2*coord_der['R'][axn] + 24*Psi_lcfs**2*coord_der['R_z'][axn]**2*coord_der['R_rr'][axn]*coord_der['Z_rvv'][axn]*coord_der['Z_r'][axn]*coord_der['R'][axn] + 24*Psi_lcfs**2*coord_der['R_z'][axn]**2*coord_der['R_rv'][axn]*coord_der['Z_rr'][axn]*coord_der['Z_rv'][axn]*coord_der['R'][axn] - 12*Psi_lcfs**2*coord_der['R_z'][axn]**2*coord_der['R_rv'][axn]*coord_der['Z_rrv'][axn]*coord_der['Z_r'][axn]*coord_der['R'][axn] - 48*Psi_lcfs**2*coord_der['R_z'][axn]**2*coord_der['Z_rr'][axn]*coord_der['R_rvv'][axn]*coord_der['Z_r'][axn]*coord_der['R'][axn] + 24*Psi_lcfs**2*coord_der['R_z'][axn]**2*coord_der['Z_rr'][axn]*coord_der['Z_rvv'][axn]*coord_der['R_r'][axn]*coord_der['R'][axn] + 24*Psi_lcfs**2*coord_der['R_z'][axn]**2*coord_der['Z_rv'][axn]*coord_der['R_rrv'][axn]*coord_der['Z_r'][axn]*coord_der['R'][axn] - 12*Psi_lcfs**2*coord_der['R_z'][axn]**2*coord_der['Z_rv'][axn]*coord_der['Z_rrv'][axn]*coord_der['R_r'][axn]*coord_der['R'][axn] + 48*Psi_lcfs**2*coord_der['R_rv'][axn]*coord_der['Z_z'][axn]**2*coord_der['Z_rv'][axn]*coord_der['R_r'][axn]*coord_der['Z_r'][axn] + 12*Psi_lcfs**2*coord_der['Z_rrvv'][axn]*coord_der['Z_z'][axn]**2*coord_der['R_r'][axn]*coord_der['Z_r'][axn]*coord_der['R'][axn] + 24*Psi_lcfs**2*coord_der['R_z'][axn]*coord_der['Z_rv'][axn]*coord_der['Z_rvz'][axn]*coord_der['R_r'][axn]**2*coord_der['R']
                               [axn] + 24*Psi_lcfs**2*coord_der['R_rr'][axn]*coord_der['Z_z'][axn]**2*coord_der['Z_rvv'][axn]*coord_der['Z_r'][axn]*coord_der['R'][axn] + 24*Psi_lcfs**2*coord_der['R_rv'][axn]*coord_der['Z_z'][axn]**2*coord_der['Z_rr'][axn]*coord_der['Z_rv'][axn]*coord_der['R'][axn] - 12*Psi_lcfs**2*coord_der['R_rv'][axn]*coord_der['Z_z'][axn]**2*coord_der['Z_rrv'][axn]*coord_der['Z_r'][axn]*coord_der['R'][axn] - 48*Psi_lcfs**2*coord_der['Z_z'][axn]**2*coord_der['Z_rr'][axn]*coord_der['R_rvv'][axn]*coord_der['Z_r'][axn]*coord_der['R'][axn] + 24*Psi_lcfs**2*coord_der['Z_z'][axn]**2*coord_der['Z_rr'][axn]*coord_der['Z_rvv'][axn]*coord_der['R_r'][axn]*coord_der['R'][axn] + 24*Psi_lcfs**2*coord_der['Z_z'][axn]**2*coord_der['Z_rv'][axn]*coord_der['R_rrv'][axn]*coord_der['Z_r'][axn]*coord_der['R'][axn] - 12*Psi_lcfs**2*coord_der['Z_z'][axn]**2*coord_der['Z_rv'][axn]*coord_der['Z_rrv'][axn]*coord_der['R_r'][axn]*coord_der['R'][axn] + 24*Psi_lcfs**2*coord_der['R_rv'][axn]*coord_der['Z_z'][axn]*coord_der['Z_rvz'][axn]*coord_der['Z_r'][axn]**2*coord_der['R'][axn] - 48*Psi_lcfs**2*coord_der['Z_z'][axn]*coord_der['Z_rz'][axn]*coord_der['R_rvv'][axn]*coord_der['Z_r'][axn]**2*coord_der['R'][axn] - 48*Psi_lcfs**2*coord_der['R_rv'][axn]*coord_der['Z_rv'][axn]*coord_der['R_r'][axn]*coord_der['Z_r'][axn]*coord_der['R'][axn]**2 + 48*Psi_lcfs**2*coord_der['R_z'][axn]*coord_der['R_rz'][axn]*coord_der['Z_rv'][axn]**2*coord_der['R_r'][axn]*coord_der['R'][axn] + 24*Psi_lcfs**2*coord_der['R_z'][axn]*coord_der['R_rv'][axn]**2*coord_der['Z_rz'][axn]*coord_der['Z_r'][axn]*coord_der['R'][axn] + 24*Psi_lcfs**2*coord_der['Z_z'][axn]*coord_der['Z_rv'][axn]**2*coord_der['Z_rz'][axn]*coord_der['R_r'][axn]*coord_der['R'][axn] + 24*Psi_lcfs**2*iota[axn]*coord_der['R_z'][axn]*coord_der['R_rv'][axn]*coord_der['Z_rv'][axn]**2*coord_der['R_r'][axn]*coord_der['R'][axn] - 24*Psi_lcfs**2*iota[axn]*coord_der['R_z'][axn]*coord_der['R_rv'][axn]**2*coord_der['Z_rv'][axn]*coord_der['Z_r'][axn]*coord_der['R'][axn] - 24*Psi_lcfs**2*iota[axn]*coord_der['R_rv'][axn]*coord_der['Z_z'][axn]*coord_der['Z_rv'][axn]**2*coord_der['Z_r'][axn]*coord_der['R'][axn] - 48*Psi_lcfs**2*coord_der['R_z'][axn]*coord_der['R_rv'][axn]*coord_der['R_rz'][axn]*coord_der['Z_rv'][axn]*coord_der['Z_r'][axn]*coord_der['R'][axn] - 24*Psi_lcfs**2*coord_der['R_z'][axn]*coord_der['R_rv'][axn]*coord_der['Z_rv'][axn]*coord_der['Z_rz'][axn]*coord_der['R_r'][axn]*coord_der['R'][axn] - 24*Psi_lcfs**2*coord_der['R_z'][axn]*coord_der['R_rv'][axn]*coord_der['Z_rvz'][axn]*coord_der['R_r'][axn]*coord_der['Z_r'][axn]*coord_der['R'][axn] + 48*Psi_lcfs**2*coord_der['R_z'][axn]*coord_der['R_rz'][axn]*coord_der['Z_rvv'][axn]*coord_der['R_r'][axn]*coord_der['Z_r'][axn]*coord_der['R'][axn] - 48*Psi_lcfs**2*coord_der['R_z'][axn]*coord_der['Z_rv'][axn]*coord_der['R_rvz'][axn]*coord_der['R_r'][axn]*coord_der['Z_r'][axn]*coord_der['R'][axn] - 24*Psi_lcfs**2*coord_der['R_rv'][axn]*coord_der['Z_z'][axn]*coord_der['Z_rv'][axn]*coord_der['Z_rz'][axn]*coord_der['Z_r'][axn]*coord_der['R'][axn] - 24*Psi_lcfs**2*coord_der['Z_z'][axn]*coord_der['Z_rv'][axn]*coord_der['Z_rvz'][axn]*coord_der['R_r'][axn]*coord_der['Z_r'][axn]*coord_der['R'][axn] + 48*Psi_lcfs**2*coord_der['Z_z'][axn]*coord_der['Z_rz'][axn]*coord_der['Z_rvv'][axn]*coord_der['R_r'][axn]*coord_der['Z_r'][axn]*coord_der['R'][axn] + 24*Psi_lcfs**2*iota[axn]*coord_der['R_z'][axn]*coord_der['Z_rv'][axn]*coord_der['Z_rvv'][axn]*coord_der['R_r'][axn]**2*coord_der['R'][axn] + 24*Psi_lcfs**2*iota[axn]*coord_der['R_rv'][axn]*coord_der['Z_z'][axn]*coord_der['Z_rvv'][axn]*coord_der['Z_r'][axn]**2*coord_der['R'][axn] - 48*Psi_lcfs**2*iota[axn]*coord_der['Z_z'][axn]*coord_der['Z_rv'][axn]*coord_der['R_rvv'][axn]*coord_der['Z_r'][axn]**2*coord_der['R'][axn] + 24*Psi_lcfs**2*iota[axn]*coord_der['R_z'][axn]*coord_der['R_rv'][axn]*coord_der['Z_rvv'][axn]*coord_der['R_r'][axn]*coord_der['Z_r'][axn]*coord_der['R'][axn] - 48*Psi_lcfs**2*iota[axn]*coord_der['R_z'][axn]*coord_der['Z_rv'][axn]*coord_der['R_rvv'][axn]*coord_der['R_r'][axn]*coord_der['Z_r'][axn]*coord_der['R'][axn] + 24*Psi_lcfs**2*iota[axn]*coord_der['Z_z'][axn]*coord_der['Z_rv'][axn]*coord_der['Z_rvv'][axn]*coord_der['R_r'][axn]*coord_der['Z_r'][axn]*coord_der['R'][axn]) / (24*Psi_lcfs**2*(coord_der['R_rv'][axn]*coord_der['Z_r'][axn] - coord_der['Z_rv'][axn]*coord_der['R_r'][axn])**2*coord_der['R'][axn]))

        Z_zz = put(Z_zz, axn, (24*Psi_lcfs**2*coord_der['Z_z'][axn]**2*coord_der['R_rvv'][axn]*coord_der['R_r'][axn]**2*coord_der['Z_r'][axn] - 24*Psi_lcfs**2*coord_der['Z_z'][axn]**2*coord_der['Z_rvv'][axn]*coord_der['R_r'][axn]**3 - 24*Psi_lcfs**2*coord_der['R_rv'][axn]**2*coord_der['Z_rr'][axn]*coord_der['R'][axn]**3 - 72*Psi_lcfs**2*coord_der['Z_rvv'][axn]*coord_der['R_r'][axn]**3*coord_der['R'][axn]**2 - 12*Psi_lcfs**2*coord_der['Z_rrvv'][axn]*coord_der['R_r'][axn]**2*coord_der['R'][axn]**3 - 24*Psi_lcfs**2*coord_der['R_z'][axn]**2*coord_der['Z_rvv'][axn]*coord_der['R_r'][axn]**3 - 12*Psi_lcfs**2*coord_der['Z_rrvv'][axn]*coord_der['Z_z'][axn]**2*coord_der['R_r'][axn]**2*coord_der['R'][axn] + 72*Psi_lcfs**2*coord_der['R_rvv'][axn]*coord_der['R_r'][axn]**2*coord_der['Z_r'][axn]*coord_der['R'][axn]**2 + 12*Psi_lcfs**2*coord_der['R_rrvv'][axn]*coord_der['R_r'][axn]*coord_der['Z_r'][axn]*coord_der['R'][axn]**3 + 24*Psi_lcfs**2*coord_der['R_rr'][axn]*coord_der['R_rv'][axn]*coord_der['Z_rv'][axn]*coord_der['R'][axn]**3 + 24*Psi_lcfs**2*coord_der['R_rr'][axn]*coord_der['R_rvv'][axn]*coord_der['Z_r'][axn]*coord_der['R'][axn]**3 - 48*Psi_lcfs**2*coord_der['R_rr'][axn]*coord_der['Z_rvv'][axn]*coord_der['R_r'][axn]*coord_der['R'][axn]**3 - 12*Psi_lcfs**2*coord_der['R_rv'][axn]*coord_der['R_rrv'][axn]*coord_der['Z_r'][axn]*coord_der['R'][axn]**3 + 24*Psi_lcfs**2*coord_der['R_rv'][axn]*coord_der['Z_rrv'][axn]*coord_der['R_r'][axn]*coord_der['R'][axn]**3 + 24*Psi_lcfs**2*coord_der['Z_rr'][axn]*coord_der['R_rvv'][axn]*coord_der['R_r'][axn]*coord_der['R'][axn]**3 - 12*Psi_lcfs**2*coord_der['Z_rv'][axn]*coord_der['R_rrv'][axn]*coord_der['R_r'][axn]*coord_der['R'][axn]**3 - 24*Psi_lcfs**2*coord_der['R_z'][axn]**2*coord_der['R_rv'][axn]**2*coord_der['Z_rr'][axn]*coord_der['R'][axn] - 24*Psi_lcfs**2*coord_der['R_rv'][axn]**2*coord_der['Z_z'][axn]**2*coord_der['Z_rr'][axn]*coord_der['R'][axn] + 24*Psi_lcfs**2*coord_der['R_z'][axn]**2*coord_der['R_rvv'][axn]*coord_der['R_r'][axn]**2*coord_der['Z_r'][axn] + 24*Psi_lcfs**2*coord_der['R_z'][axn]*coord_der['Z_z'][axn]*coord_der['Z_rv'][axn]**2*coord_der['R_r'][axn]**2 + 24*Psi_lcfs**2*coord_der['R_z'][axn]*coord_der['R_rv'][axn]**2*coord_der['Z_z'][axn]*coord_der['Z_r'][axn]**2 - 12*Psi_lcfs**2*coord_der['Z_rrvv'][axn]*coord_der['R_z'][axn]**2*coord_der['R_r'][axn]**2*coord_der['R'][axn] + 24*Psi_lcfs**2*iota[axn]*coord_der['R_z'][axn]*coord_der['R_rv'][axn]**3*coord_der['Z_r'][axn]*coord_der['R'][axn] + 12*Psi_lcfs**2*coord_der['R_rrvv'][axn]*coord_der['R_z'][axn]**2*coord_der['R_r'][axn]*coord_der['Z_r'][axn]*coord_der['R'][axn] + 24*Psi_lcfs**2*coord_der['R_z'][axn]**2*coord_der['R_rr'][axn]*coord_der['R_rv'][axn]*coord_der['Z_rv'][axn]*coord_der['R'][axn] + 24*Psi_lcfs**2*coord_der['R_z'][axn]**2*coord_der['R_rr'][axn]*coord_der['R_rvv'][axn]*coord_der['Z_r'][axn]*coord_der['R'][axn] - 48*Psi_lcfs**2*coord_der['R_z'][axn]**2*coord_der['R_rr'][axn]*coord_der['Z_rvv'][axn]*coord_der['R_r'][axn]*coord_der['R'][axn] - 12*Psi_lcfs**2*coord_der['R_z'][axn]**2*coord_der['R_rv'][axn]*coord_der['R_rrv'][axn]*coord_der['Z_r'][axn]*coord_der['R'][axn] + 24*Psi_lcfs**2*coord_der['R_z'][axn]**2*coord_der['R_rv'][axn]*coord_der['Z_rrv'][axn]*coord_der['R_r'][axn]*coord_der['R'][axn] + 24*Psi_lcfs**2*coord_der['R_z'][axn]**2*coord_der['Z_rr'][axn]*coord_der['R_rvv'][axn]*coord_der['R_r'][axn]*coord_der['R'][axn] - 12*Psi_lcfs**2*coord_der['R_z'][axn]**2*coord_der['Z_rv'][axn]*coord_der['R_rrv'][axn]*coord_der['R_r'][axn]*coord_der['R'][axn] + 12*Psi_lcfs**2*coord_der['R_rrvv'][axn]*coord_der['Z_z'][axn]**2*coord_der['R_r'][axn]*coord_der['Z_r'][axn]*coord_der['R'][axn] - 48*Psi_lcfs**2*coord_der['R_z'][axn]*coord_der['R_rz'][axn]*coord_der['Z_rvv'][axn]*coord_der['R_r'][axn]**2*coord_der['R'][axn] + 24*Psi_lcfs**2*coord_der['R_z'][axn]*coord_der['Z_rv'][axn]*coord_der['R_rvz'][axn]*coord_der['R_r'][axn]**2*coord_der['R'][axn] + 24*Psi_lcfs**2*coord_der['R_rr'][axn]*coord_der['R_rv'][axn]*coord_der['Z_z'][axn]**2*coord_der['Z_rv'][axn]*coord_der['R'][axn] + 24*Psi_lcfs**2*coord_der['R_rr'][axn]*coord_der['Z_z'][axn]**2*coord_der['R_rvv'][axn]*coord_der['Z_r'][axn]*coord_der['R'][axn] - 48*Psi_lcfs**2*coord_der['R_rr'][axn]
                               * coord_der['Z_z'][axn]**2*coord_der['Z_rvv'][axn]*coord_der['R_r'][axn]*coord_der['R'][axn] - 12*Psi_lcfs**2*coord_der['R_rv'][axn]*coord_der['Z_z'][axn]**2*coord_der['R_rrv'][axn]*coord_der['Z_r'][axn]*coord_der['R'][axn] + 24*Psi_lcfs**2*coord_der['R_rv'][axn]*coord_der['Z_z'][axn]**2*coord_der['Z_rrv'][axn]*coord_der['R_r'][axn]*coord_der['R'][axn] + 24*Psi_lcfs**2*coord_der['Z_z'][axn]**2*coord_der['Z_rr'][axn]*coord_der['R_rvv'][axn]*coord_der['R_r'][axn]*coord_der['R'][axn] - 12*Psi_lcfs**2*coord_der['Z_z'][axn]**2*coord_der['Z_rv'][axn]*coord_der['R_rrv'][axn]*coord_der['R_r'][axn]*coord_der['R'][axn] + 24*Psi_lcfs**2*coord_der['R_rv'][axn]*coord_der['Z_z'][axn]*coord_der['R_rvz'][axn]*coord_der['Z_r'][axn]**2*coord_der['R'][axn] + 48*Psi_lcfs**2*coord_der['Z_z'][axn]*coord_der['Z_rv'][axn]*coord_der['Z_rvz'][axn]*coord_der['R_r'][axn]**2*coord_der['R'][axn] - 48*Psi_lcfs**2*coord_der['Z_z'][axn]*coord_der['Z_rz'][axn]*coord_der['Z_rvv'][axn]*coord_der['R_r'][axn]**2*coord_der['R'][axn] + 24*Psi_lcfs**2*coord_der['R_z'][axn]*coord_der['R_rv'][axn]**2*coord_der['R_rz'][axn]*coord_der['Z_r'][axn]*coord_der['R'][axn] + 24*Psi_lcfs**2*coord_der['Z_z'][axn]*coord_der['R_rz'][axn]*coord_der['Z_rv'][axn]**2*coord_der['R_r'][axn]*coord_der['R'][axn] + 48*Psi_lcfs**2*coord_der['R_rv'][axn]**2*coord_der['Z_z'][axn]*coord_der['Z_rz'][axn]*coord_der['Z_r'][axn]*coord_der['R'][axn] - 48*Psi_lcfs**2*coord_der['R_z'][axn]*coord_der['R_rv'][axn]*coord_der['Z_z'][axn]*coord_der['Z_rv'][axn]*coord_der['R_r'][axn]*coord_der['Z_r'][axn] - 24*Psi_lcfs**2*iota[axn]*coord_der['R_z'][axn]*coord_der['R_rv'][axn]**2*coord_der['Z_rv'][axn]*coord_der['R_r'][axn]*coord_der['R'][axn] - 24*Psi_lcfs**2*iota[axn]*coord_der['R_rv'][axn]*coord_der['Z_z'][axn]*coord_der['Z_rv'][axn]**2*coord_der['R_r'][axn]*coord_der['R'][axn] + 24*Psi_lcfs**2*iota[axn]*coord_der['R_rv'][axn]**2*coord_der['Z_z'][axn]*coord_der['Z_rv'][axn]*coord_der['Z_r'][axn]*coord_der['R'][axn] - 24*Psi_lcfs**2*coord_der['R_z'][axn]*coord_der['R_rv'][axn]*coord_der['R_rz'][axn]*coord_der['Z_rv'][axn]*coord_der['R_r'][axn]*coord_der['R'][axn] - 24*Psi_lcfs**2*coord_der['R_z'][axn]*coord_der['R_rv'][axn]*coord_der['R_rvz'][axn]*coord_der['R_r'][axn]*coord_der['Z_r'][axn]*coord_der['R'][axn] + 48*Psi_lcfs**2*coord_der['R_z'][axn]*coord_der['R_rz'][axn]*coord_der['R_rvv'][axn]*coord_der['R_r'][axn]*coord_der['Z_r'][axn]*coord_der['R'][axn] - 24*Psi_lcfs**2*coord_der['R_rv'][axn]*coord_der['Z_z'][axn]*coord_der['R_rz'][axn]*coord_der['Z_rv'][axn]*coord_der['Z_r'][axn]*coord_der['R'][axn] - 48*Psi_lcfs**2*coord_der['R_rv'][axn]*coord_der['Z_z'][axn]*coord_der['Z_rv'][axn]*coord_der['Z_rz'][axn]*coord_der['R_r'][axn]*coord_der['R'][axn] - 48*Psi_lcfs**2*coord_der['R_rv'][axn]*coord_der['Z_z'][axn]*coord_der['Z_rvz'][axn]*coord_der['R_r'][axn]*coord_der['Z_r'][axn]*coord_der['R'][axn] - 24*Psi_lcfs**2*coord_der['Z_z'][axn]*coord_der['Z_rv'][axn]*coord_der['R_rvz'][axn]*coord_der['R_r'][axn]*coord_der['Z_r'][axn]*coord_der['R'][axn] + 48*Psi_lcfs**2*coord_der['Z_z'][axn]*coord_der['Z_rz'][axn]*coord_der['R_rvv'][axn]*coord_der['R_r'][axn]*coord_der['Z_r'][axn]*coord_der['R'][axn] - 48*Psi_lcfs**2*iota[axn]*coord_der['R_z'][axn]*coord_der['R_rv'][axn]*coord_der['Z_rvv'][axn]*coord_der['R_r'][axn]**2*coord_der['R'][axn] + 24*Psi_lcfs**2*iota[axn]*coord_der['R_z'][axn]*coord_der['Z_rv'][axn]*coord_der['R_rvv'][axn]*coord_der['R_r'][axn]**2*coord_der['R'][axn] + 24*Psi_lcfs**2*iota[axn]*coord_der['R_rv'][axn]*coord_der['Z_z'][axn]*coord_der['R_rvv'][axn]*coord_der['Z_r'][axn]**2*coord_der['R'][axn] + 24*Psi_lcfs**2*iota[axn]*coord_der['R_z'][axn]*coord_der['R_rv'][axn]*coord_der['R_rvv'][axn]*coord_der['R_r'][axn]*coord_der['Z_r'][axn]*coord_der['R'][axn] - 48*Psi_lcfs**2*iota[axn]*coord_der['R_rv'][axn]*coord_der['Z_z'][axn]*coord_der['Z_rvv'][axn]*coord_der['R_r'][axn]*coord_der['Z_r'][axn]*coord_der['R'][axn] + 24*Psi_lcfs**2*iota[axn]*coord_der['Z_z'][axn]*coord_der['Z_rv'][axn]*coord_der['R_rvv'][axn]*coord_der['R_r'][axn]*coord_der['Z_r'][axn]*coord_der['R'][axn]) / (24*Psi_lcfs**2*(coord_der['R_rv'][axn]*coord_der['Z_r'][axn] - coord_der['Z_rv'][axn]*coord_der['R_r'][axn])**2*coord_der['R'][axn]))

    R_zz_err = coord_der['R_zz'] - R_zz
    Z_zz_err = coord_der['Z_zz'] - Z_zz

    cR_zz_err = R_transform.fit(R_zz_err)
    cZ_zz_err = Z_transform.fit(Z_zz_err)

    return cR_zz_err, cZ_zz_err


def compute_qs_error_spectral(cR, cZ, cP, cI, Psi_lcfs, R_transform,
                              Z_transform, P_transform, I_transform,
                              pres_ratio, zeta_ratio):
    """Computes quasisymmetry error in spectral space

    Parameters
    ----------
    cR : ndarray, shape(N_coeffs,)
        spectral coefficients of R
    cZ : ndarray, shape(N_coeffs,)
        spectral coefficients of Z
    cP : ndarray, shape(N_coeffs,)
        spectral coefficients of pressure
    cI : ndarray, shape(N_coeffs,)
        spectral coefficients of rotational transform
    Psi_lcfs : float
        total toroidal flux within the last closed flux surface
    R_transform : Transform
        transforms cR to physical space
    Z_transform : Transform
        transforms cZ to physical space
    P_transform : Transform
        transforms cP to physical space
    I_transform : Transform
        transforms cI to physical space
    pres_ratio : float
        fraction in range [0,1] of the full pressure profile to use
    zeta_ratio : float
        fraction in range [0,1] of the full toroidal (zeta) derivatives to use

    Returns
    -------
    cQS : ndarray
        quasisymmetry error Fourier coefficients

    """
    iota = I_transform.transform(cI, 0)

    coord_der = compute_coordinate_derivatives(cR, cZ, R_transform, Z_transform)
    cov_basis = compute_covariant_basis(
        coord_der, R_transform.grid.axis, R_transform.derivs)
    jacobian = compute_jacobian(
        coord_der, cov_basis, R_transform.grid.axis, R_transform.derivs)
    magnetic_field = compute_magnetic_field(
        cov_basis, jacobian, cI, Psi_lcfs, I_transform, R_transform.derivs)
    B_mag = compute_magnetic_field_magnitude(
        cov_basis, magnetic_field, cI, I_transform)

    # B-tilde derivatives
    Bt_v = magnetic_field['B^zeta_v']*(iota*B_mag['|B|_v']+B_mag['|B|_z']) + \
        magnetic_field['B^zeta']*(iota*B_mag['|B|_vv']+B_mag['|B|_vz'])
    Bt_z = magnetic_field['B^zeta_z']*(iota*B_mag['|B|_v']+B_mag['|B|_z']) + \
        magnetic_field['B^zeta']*(iota*B_mag['|B|_vz']+B_mag['|B|_zz'])

    # quasisymmetry
    QS = B_mag['|B|_v']*Bt_z - B_mag['|B|_z']*Bt_v
    # FIXME:  this transform should have the same grid as RZ, but a DoubleFourier basis
    return transform.fit(QS)<|MERGE_RESOLUTION|>--- conflicted
+++ resolved
@@ -13,11 +13,8 @@
 from desc.equilibrium_io import IOAble
 
 
-<<<<<<< HEAD
 class ObjectiveFunction(IOAble,ABC):
-=======
-class ObjectiveFunction(ABC):
->>>>>>> 34bdc9f0
+
     """Objective function used in the optimization of an Equilibrium
 
     Attributes
@@ -45,17 +42,10 @@
         compute the equilibrium objective function
     callback(x, bdryR, bdryZ, cP, cI, Psi_lcfs, bdry_ratio=1.0, pres_ratio=1.0, zeta_ratio=1.0, errr_ratio=1.0)
         function that prints equilibrium errors
-<<<<<<< HEAD
-
     """
     _save_attrs_ = ['scalar', 'R_transform', 'Z_transform', 'R1_transform',
             'Z1_transform', 'L_transform', 'P_transform', 'I_transform']
 
-=======
-
-    """
-
->>>>>>> 34bdc9f0
     def __init__(self, scalar:bool=False,
                  R_transform:Transform=None, Z_transform:Transform=None,
                  R1_transform:Transform=None, Z1_transform:Transform=None,
@@ -653,11 +643,7 @@
 def compute_force_error_RddotZddot(cR, cZ, cP, cI, Psi_lcfs, R_transform,
                                    Z_transform, P_transform, I_transform,
                                    pres_ratio, zeta_ratio):
-<<<<<<< HEAD
     """Computes force balance error at each node, projected back onto zernike
-=======
-    """Computes force balance error at each node, projected back onto zernike 
->>>>>>> 34bdc9f0
     coefficients for R and Z.
 
     Parameters
