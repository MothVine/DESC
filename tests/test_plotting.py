import pytest
import unittest
import numpy as np
from desc.plotting import (
    plot_1d,
    plot_2d,
    plot_3d,
    plot_surfaces,
    plot_section,
    plot_comparison,
    plot_logo,
    plot_grid,
    plot_basis,
    plot_coefficients,
    _find_idx,
    plot_field_lines_sfl,
<<<<<<< HEAD
    plot_boozer_modes,
    plot_boozer_surface,
    plot_qs_error,
=======
    plot_coils,
>>>>>>> 39fbff80
)
from desc.grid import LinearGrid, ConcentricGrid, QuadratureGrid
from desc.basis import (
    PowerSeries,
    FourierSeries,
    DoubleFourierSeries,
    FourierZernikeBasis,
)
from desc.equilibrium import EquilibriaFamily
<<<<<<< HEAD
from desc.compute import data_index
=======
from desc import plotting as dplt
from desc.coils import FourierXYZCoil, CoilSet


class TestPlot(unittest.TestCase):
    def setUp(self):
        self.names = [
            "B",
            "|B|",
            "B^zeta",
            "B_zeta",
            "B_r",
            "B^zeta_r",
            "B_zeta_r",
            "B**2",
            "B_r**2",
            "B^zeta**2",
            "B_zeta**2",
            "B^zeta_r**2",
            "B_zeta_r**2",
        ]
        self.bases = ["B", "|B|", "B", "B", "B", "B", "B", "B", "B", "B", "B", "B", "B"]
        self.sups = ["", "", "zeta", "", "", "zeta", "", "", "", "zeta", "", "zeta", ""]
        self.subs = ["", "", "", "zeta", "", "", "zeta", "", "", "", "zeta", "", "zeta"]
        self.ds = ["", "", "", "", "r", "r", "r", "", "r", "", "", "r", "r"]
        self.pows = ["", "", "", "", "", "", "", "2", "2", "2", "2", "2", "2"]
        self.name_dicts = []
        for name in self.names:
            self.name_dicts.append(dplt._format_name(name))

    def test_name_dict(self):
        self.assertTrue(
            all(
                [
                    self.name_dicts[i]["base"] == self.bases[i]
                    for i in range(len(self.names))
                ]
            )
        )
        self.assertTrue(
            all(
                [
                    self.name_dicts[i]["sups"] == self.sups[i]
                    for i in range(len(self.names))
                ]
            )
        )
        self.assertTrue(
            all(
                [
                    self.name_dicts[i]["subs"] == self.subs[i]
                    for i in range(len(self.names))
                ]
            )
        )
        self.assertTrue(
            all([self.name_dicts[i]["d"] == self.ds[i] for i in range(len(self.names))])
        )
        self.assertTrue(
            all(
                [
                    self.name_dicts[i]["power"] == self.pows[i]
                    for i in range(len(self.names))
                ]
            )
        )

    def test_name_label(self):
        labels = [dplt._name_label(nd) for nd in self.name_dicts]
        print(labels)
        self.assertTrue(all([label[0] == "$" and label[-1] == "$" for label in labels]))
        self.assertTrue(
            all(
                [
                    "/dr" in labels[i]
                    for i in range(len(labels))
                    if self.name_dicts[i]["d"] != ""
                ]
            )
        )
        self.assertTrue(
            all(
                [
                    "^{" not in labels[i]
                    for i in range(len(labels))
                    if self.name_dicts[i]["sups"] == ""
                    and self.name_dicts[i]["power"] == ""
                ]
            )
        )
        self.assertTrue(
            all(
                [
                    "_{" not in labels[i]
                    for i in range(len(labels))
                    if self.name_dicts[i]["subs"] == ""
                ]
            )
        )
>>>>>>> 39fbff80


@pytest.mark.mpl_image_compare(tolerance=50)
def test_1d_p(plot_eq):
    fig, ax = plot_1d(plot_eq, "p")
    return fig


@pytest.mark.mpl_image_compare(tolerance=50)
def test_1d_dpdr(plot_eq):
    fig, ax = plot_1d(plot_eq, "p_r")
    return fig


@pytest.mark.mpl_image_compare(tolerance=50)
def test_1d_iota(plot_eq):
    grid = LinearGrid(rho=0.5, theta=np.linspace(0, 2 * np.pi, 100), zeta=0, axis=True)
    fig, ax = plot_1d(plot_eq, "iota", grid=grid)
    return fig


@pytest.mark.mpl_image_compare(tolerance=50)
def test_1d_logpsi(plot_eq):
    fig, ax = plot_1d(plot_eq, "psi", log=True)
    return fig


@pytest.mark.mpl_image_compare(tolerance=50)
def test_2d_logF(plot_eq):
    grid = LinearGrid(
        rho=np.linspace(0, 1, 100),
        theta=np.linspace(0, 2 * np.pi, 100),
        zeta=0,
        axis=True,
    )
    fig, ax = plot_2d(plot_eq, "|F|", log=True, grid=grid)
    return fig


@pytest.mark.mpl_image_compare(tolerance=50)
def test_2d_g_tz(plot_eq):
    grid = LinearGrid(
        rho=0.5,
        theta=np.linspace(0, 2 * np.pi, 100),
        zeta=np.linspace(0, 2 * np.pi, 100),
        axis=True,
    )
    fig, ax = plot_2d(plot_eq, "sqrt(g)", grid=grid)
    return fig


@pytest.mark.mpl_image_compare(tolerance=50)
def test_2d_g_rz(plot_eq):
    grid = LinearGrid(
        rho=np.linspace(0, 1, 100),
        theta=0,
        zeta=np.linspace(0, 2 * np.pi, 100),
        axis=True,
    )
    fig, ax = plot_2d(plot_eq, "sqrt(g)", grid=grid)
    return fig


@pytest.mark.mpl_image_compare(tolerance=50)
def test_2d_lambda(plot_eq):
    fig, ax = plot_2d(plot_eq, "lambda")
    return fig


@pytest.mark.mpl_image_compare(tolerance=50)
def test_3d_B(plot_eq):
    fig, ax = plot_3d(plot_eq, "B^zeta")
    return fig


@pytest.mark.mpl_image_compare(tolerance=50)
def test_3d_J(plot_eq):
    grid = LinearGrid(
        rho=1,
        theta=np.linspace(0, 2 * np.pi, 100),
        zeta=np.linspace(0, 2 * np.pi, 100),
        axis=True,
    )
    fig, ax = plot_3d(plot_eq, "J^theta", grid=grid)
    return fig


@pytest.mark.mpl_image_compare(tolerance=50)
def test_3d_tz(plot_eq):
    grid = LinearGrid(
        rho=0.5,
        theta=np.linspace(0, 2 * np.pi, 100),
        zeta=np.linspace(0, 2 * np.pi, 100),
        axis=True,
    )
    fig, ax = plot_3d(plot_eq, "|F|", log=True, grid=grid)
    return fig


@pytest.mark.mpl_image_compare(tolerance=50)
def test_3d_rz(plot_eq):
    grid = LinearGrid(
        rho=np.linspace(0, 1, 100),
        theta=0,
        zeta=np.linspace(0, 2 * np.pi, 100),
        axis=True,
    )
    fig, ax = plot_3d(plot_eq, "p", grid=grid)
    return fig


@pytest.mark.mpl_image_compare(tolerance=50)
def test_3d_rt(plot_eq):
    grid = LinearGrid(
        rho=np.linspace(0, 1, 100), theta=np.linspace(0, 2 * np.pi, 100), zeta=0
    )
    fig, ax = plot_3d(plot_eq, "psi", grid=grid)
    return fig


@pytest.mark.mpl_image_compare(tolerance=50)
def test_section_J(plot_eq):
    fig, ax = plot_section(plot_eq, "J^rho")
    return fig


@pytest.mark.mpl_image_compare(tolerance=50)
def test_section_Z(plot_eq):
    fig, ax = plot_section(plot_eq, "Z")
    return fig


@pytest.mark.mpl_image_compare(tolerance=50)
def test_section_R(plot_eq):
    fig, ax = plot_section(plot_eq, "R")
    return fig


@pytest.mark.mpl_image_compare(tolerance=50)
def test_section_F(plot_eq):
    fig, ax = plot_section(plot_eq, "F_rho")
    return fig


@pytest.mark.mpl_image_compare(tolerance=50)
def test_section_logF(plot_eq):
    fig, ax = plot_section(plot_eq, "|F|", log=True)
    return fig


@pytest.mark.slow
@pytest.mark.mpl_image_compare(tolerance=50)
def test_plot_surfaces(plot_eq):
    fig, ax = plot_surfaces(plot_eq)
    return fig


@pytest.mark.slow
@pytest.mark.mpl_image_compare(tolerance=50)
def test_plot_comparison(DSHAPE):
    eqf = EquilibriaFamily.load(load_from=str(DSHAPE["desc_h5_path"]))
    fig, ax = plot_comparison(eqf)
    return fig


@pytest.mark.mpl_image_compare(tolerance=50)
def test_plot_con_basis(plot_eq):
    fig, ax = plot_2d(plot_eq, "e^rho", component="R")
    return fig


@pytest.mark.mpl_image_compare(tolerance=50)
def test_plot_cov_basis(plot_eq):
    fig, ax = plot_2d(plot_eq, "e_rho")
    return fig


@pytest.mark.mpl_image_compare(tolerance=50)
def test_plot_magnetic_tension(plot_eq):
    fig, ax = plot_2d(plot_eq, "|(B*grad)B|")
    return fig


@pytest.mark.mpl_image_compare(tolerance=50)
def test_plot_magnetic_pressure(plot_eq):
    fig, ax = plot_2d(plot_eq, "|grad(|B|^2)|")
    return fig


@pytest.mark.mpl_image_compare(tolerance=50)
def test_plot_gradpsi(plot_eq):
    fig, ax = plot_2d(plot_eq, "|grad(rho)|")
    return fig


@pytest.mark.mpl_image_compare(tolerance=50)
def test_plot_normF_2d(plot_eq):
    fig, ax = plot_2d(plot_eq, "|F|", norm_F=True)
    return fig


@pytest.mark.mpl_image_compare(tolerance=50)
def test_plot_normF_section(plot_eq):
    fig, ax = plot_section(plot_eq, "|F|", norm_F=True, log=True)
    return fig


@pytest.mark.mpl_image_compare(tolerance=50)
def test_plot_coefficients(plot_eq):
    fig, ax = plot_coefficients(plot_eq)
    return fig


@pytest.mark.mpl_image_compare(tolerance=50)
def test_plot_logo():
    fig, ax = plot_logo()
    return fig


class TestPlotGrid(unittest.TestCase):
    @pytest.mark.mpl_image_compare(tolerance=50)
    def test_plot_grid_linear(self):
        grid = LinearGrid(L=10, M=10, N=1)
        fig, ax = plot_grid(grid)
        return fig

    @pytest.mark.mpl_image_compare(tolerance=50)
    def test_plot_grid_quad(self):
        grid = QuadratureGrid(L=10, M=10, N=1)
        fig, ax = plot_grid(grid)
        return fig

    @pytest.mark.mpl_image_compare(tolerance=50)
    def test_plot_grid_jacobi(self):
        grid = ConcentricGrid(L=20, M=10, N=1, node_pattern="jacobi")
        fig, ax = plot_grid(grid)
        return fig

    @pytest.mark.mpl_image_compare(tolerance=50)
    def test_plot_grid_cheb1(self):
        grid = ConcentricGrid(L=20, M=10, N=1, node_pattern="cheb1")
        fig, ax = plot_grid(grid)
        return fig

    @pytest.mark.mpl_image_compare(tolerance=50)
    def test_plot_grid_cheb2(self):
        grid = ConcentricGrid(L=20, M=10, N=1, node_pattern="cheb2")
        fig, ax = plot_grid(grid)
        return fig

    @pytest.mark.mpl_image_compare(tolerance=50)
    def test_plot_grid_ocs(self):
        grid = ConcentricGrid(L=20, M=10, N=1, node_pattern="ocs")
        fig, ax = plot_grid(grid)
        return fig


class TestPlotBasis(unittest.TestCase):
    @pytest.mark.mpl_image_compare(tolerance=50)
    def test_plot_basis_powerseries(self):
        basis = PowerSeries(L=6)
        fig, ax = plot_basis(basis)
        return fig

    @pytest.mark.mpl_image_compare(tolerance=50)
    def test_plot_basis_fourierseries(self):
        basis = FourierSeries(N=3)
        fig, ax = plot_basis(basis)
        return fig

    @pytest.mark.slow
    @pytest.mark.mpl_image_compare(tolerance=50)
    def test_plot_basis_doublefourierseries(self):
        basis = DoubleFourierSeries(M=3, N=2)
        fig, ax = plot_basis(basis)
        return fig

    @pytest.mark.slow
    @pytest.mark.mpl_image_compare(tolerance=50)
    def test_plot_basis_fourierzernike(self):
        basis = FourierZernikeBasis(L=8, M=3, N=2)
        fig, ax = plot_basis(basis)
        return fig


class TestPlotFieldLines(unittest.TestCase):
    def test_find_idx(self):
        # pick the first grid node point, add epsilon to it, check it returns idx of 0
        grid = LinearGrid(L=2, M=2, N=2, axis=False)
        epsilon = np.finfo(float).eps
        test_point = grid.nodes[0, :] + epsilon
        idx = _find_idx(*test_point, grid=grid)
        self.assertEqual(idx, 0)

    def test_field_line_Rbf(self):
        pass


@pytest.mark.slow
@pytest.mark.mpl_image_compare(tolerance=50)
def test_plot_field_line(plot_eq):
    fig, ax, _ = plot_field_lines_sfl(plot_eq, rho=1, seed_thetas=0, phi_end=2 * np.pi)
    return fig


@pytest.mark.slow
@pytest.mark.mpl_image_compare(tolerance=50)
def test_plot_field_lines(plot_eq):
    fig, ax, _ = plot_field_lines_sfl(
        plot_eq, rho=1, seed_thetas=np.linspace(0, 2 * np.pi, 4), phi_end=2 * np.pi
    )
    return fig


@pytest.mark.mpl_image_compare(tolerance=50)
<<<<<<< HEAD
def test_plot_boozer_modes(plot_eq):
    fig, ax = plot_boozer_modes(plot_eq)
    return fig


@pytest.mark.mpl_image_compare(tolerance=50)
def test_plot_boozer_surface(plot_eq):
    fig, ax = plot_boozer_surface(plot_eq)
    return fig


@pytest.mark.mpl_image_compare(tolerance=50)
def test_plot_qs_error(plot_eq):
    fig, ax = plot_qs_error(plot_eq, helicity=(0, 0), log=False)
=======
def test_plot_coils():
    R = 10
    N = 48
    NFP = 4
    I = 1
    coil = FourierXYZCoil()
    coil.rotate(angle=np.pi / N)
    coils = CoilSet.linspaced_angular(coil, I, [0, 0, 1], np.pi / NFP, N // NFP // 2)
    coils.grid = 100
    coils2 = CoilSet.from_symmetry(coils, NFP, True)
    fig, ax = plot_coils(coils2)
>>>>>>> 39fbff80
    return fig<|MERGE_RESOLUTION|>--- conflicted
+++ resolved
@@ -14,13 +14,10 @@
     plot_coefficients,
     _find_idx,
     plot_field_lines_sfl,
-<<<<<<< HEAD
     plot_boozer_modes,
     plot_boozer_surface,
     plot_qs_error,
-=======
     plot_coils,
->>>>>>> 39fbff80
 )
 from desc.grid import LinearGrid, ConcentricGrid, QuadratureGrid
 from desc.basis import (
@@ -30,9 +27,7 @@
     FourierZernikeBasis,
 )
 from desc.equilibrium import EquilibriaFamily
-<<<<<<< HEAD
 from desc.compute import data_index
-=======
 from desc import plotting as dplt
 from desc.coils import FourierXYZCoil, CoilSet
 
@@ -132,7 +127,6 @@
                 ]
             )
         )
->>>>>>> 39fbff80
 
 
 @pytest.mark.mpl_image_compare(tolerance=50)
@@ -448,7 +442,6 @@
 
 
 @pytest.mark.mpl_image_compare(tolerance=50)
-<<<<<<< HEAD
 def test_plot_boozer_modes(plot_eq):
     fig, ax = plot_boozer_modes(plot_eq)
     return fig
@@ -463,7 +456,9 @@
 @pytest.mark.mpl_image_compare(tolerance=50)
 def test_plot_qs_error(plot_eq):
     fig, ax = plot_qs_error(plot_eq, helicity=(0, 0), log=False)
-=======
+
+    
+@pytest.mark.mpl_image_compare(tolerance=50)    
 def test_plot_coils():
     R = 10
     N = 48
@@ -475,5 +470,5 @@
     coils.grid = 100
     coils2 = CoilSet.from_symmetry(coils, NFP, True)
     fig, ax = plot_coils(coils2)
->>>>>>> 39fbff80
+
     return fig